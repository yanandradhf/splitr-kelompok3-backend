const express = require("express");
const bcrypt = require("bcryptjs");
const jwt = require("jsonwebtoken");
const router = express.Router();

const JWT_SECRET = process.env.JWT_SECRET || 'splitr_secret_key';

// Middleware to verify token
const authenticateToken = (req, res, next) => {
  const authHeader = req.headers['authorization'];
  const token = authHeader && authHeader.split(' ')[1];

  if (!token) {
    return res.status(401).json({ error: 'Access token required' });
  }

  jwt.verify(token, JWT_SECRET, (err, user) => {
    if (err) return res.status(403).json({ error: 'Invalid token' });
    req.user = user;
    next();
  });
};

// 1. Get Profile
router.get("/", authenticateToken, async (req, res) => {
  try {
    const prisma = req.prisma;
    const userId = req.user.userId;

    const user = await prisma.user.findUnique({
      where: { userId },
      include: {
        auth: {
          select: {
            username: true,
            lastLoginAt: true,
          },
        },
      },
    });

    if (!user) {
      return res.status(404).json({ error: "User not found" });
    }

    // Get stats
    const [totalBills, totalSpent, pendingPayments] = await Promise.all([
      prisma.bill.count({
        where: {
          OR: [
            { hostId: userId },
            { billParticipants: { some: { userId } } },
          ],
        },
      }),
      prisma.payment.aggregate({
        where: { userId, status: "completed" },
        _sum: { amount: true },
      }),
      prisma.payment.count({
        where: { userId, status: "pending" },
      }),
    ]);

    res.json({
      user: {
        userId: user.userId,
        name: user.name,
        email: user.email,
        username: user.auth?.username,
        phone: user.phone,
        bniAccountNumber: user.bniAccountNumber,
        bniBranchCode: user.bniBranchCode,
        isVerified: user.isVerified,
        defaultPaymentMethod: user.defaultPaymentMethod,
        createdAt: user.createdAt,
      },
      stats: {
        totalBills,
        totalSpent: parseFloat(totalSpent._sum.amount || 0),
        pendingPayments,
      },
    });
  } catch (error) {
    console.error("Get profile error:", error);
    res.status(500).json({ error: "Failed to get profile" });
  }
});

// 2. Update Profile
router.put("/", authenticateToken, async (req, res) => {
  try {
<<<<<<< HEAD
    const { name, phone, email } = req.body;
=======
    const { name, phone, defaultPaymentMethod } = req.body;
    //const { name, phone, defaultPaymentMethod, profilePicture, emailNotifEnabled, twoFactorAuthEnabled } = req.body;
>>>>>>> b2f9f7b8
    const prisma = req.prisma;
    const userId = req.user.userId;

    const updatedUser = await prisma.user.update({
      where: { userId },
      data: {
        ...(name && { name }),
        ...(phone && { phone }),
<<<<<<< HEAD
        ...(email && { email }),
=======
        ...(defaultPaymentMethod && { defaultPaymentMethod }),
        // ...(profilePicture && { profilePicture }),
        // ...(typeof emailNotifEnabled !== 'undefined' && { emailNotifEnabled }),
        // ...(typeof twoFactorAuthEnabled !== 'undefined' && { twoFactorAuthEnabled }),
>>>>>>> b2f9f7b8
        updatedAt: new Date(),
      },
      select: {
        userId: true,
        name: true,
        phone: true,
<<<<<<< HEAD
        email: true,
=======
        defaultPaymentMethod: true,
        // profilePicture: true,
        // emailNotifEnabled: true,
        // twoFactorAuthEnabled: true
>>>>>>> b2f9f7b8
      },
    });

    res.json({
      message: "Profile updated successfully",
      user: updatedUser,
    });
  } catch (error) {
    console.error("Update profile error:", error);
    res.status(500).json({ error: "Failed to update profile" });
  }
});

// 3. Change Password
router.put("/change-password", authenticateToken, async (req, res) => {
  try {
    const { currentPassword, newPassword } = req.body;
    const prisma = req.prisma;
    const userId = req.user.userId;

    if (!currentPassword || !newPassword) {
      return res.status(400).json({ error: "Current password and new password required" });
    }

    if (currentPassword ==newPassword) {
      return res.status(400).json({ error: "New password cannot be the same as current password" });
    }

    // Verify current password
    const auth = await prisma.userAuth.findUnique({
      where: { userId },
    });

    const isValidPassword = await bcrypt.compare(currentPassword, auth.passwordHash);
    if (!isValidPassword) {
      return res.status(401).json({ error: "Invalid password" });
    }

    // Update Password
    await prisma.userAuth.update({
      where: { auth:auth.authId },
      data: {
        passwordHash: await bcrypt.hash(newPassword, 10),
      },
    });

    res.json({ message: "Password changed successfully" });
  } catch (error) {
    console.error("Change PIN error:", error);
    res.status(500).json({ error: "Failed to change Password" });
  }
});

// 4. Change PIN
router.put("/change-pin", authenticateToken, async (req, res) => {
  try {
    const { currentPassword, newPin } = req.body;
    const prisma = req.prisma;
    const userId = req.user.userId;

    if (!currentPassword || !newPin) {
      return res.status(400).json({ error: "Current password and new PIN required" });
    }

    // Verify current password
    const auth = await prisma.userAuth.findUnique({
      where: { userId },
    });

    const isValidPassword = await bcrypt.compare(currentPassword, auth.passwordHash);
    if (!isValidPassword) {
      return res.status(401).json({ error: "Invalid password" });
    }

    // Update PIN
    await prisma.user.update({
      where: { userId },
      data: {
        encryptedPinHash: await bcrypt.hash(newPin, 10),
      },
    });

    res.json({ message: "PIN changed successfully" });
  } catch (error) {
    console.error("Change PIN error:", error);
    res.status(500).json({ error: "Failed to change PIN" });
  }
});

// 5. Email Notifications Toogle
router.put("/email-notifications-toogle", authenticateToken, async (req, res) => {
  try {
    const { emailNotifToogle } = req.body;
    const prisma = req.prisma;
    const userId = req.user.userId;

     // Check if the emailNotifEnabled value is a boolean
    if (typeof emailNotifToogle !== 'boolean') {
      return res.status(400).json({ error: "Invalid input: emailNotifEnabled must be a boolean." });
    }

    await prisma.user.update({
      where: { userId },
      data: {
        emailNotifToogle,
        updatedAt: new Date(),
      },
      select: {
        userId: true,
        emailNotifToogle,
      },
    });

    res.json({
      message: `Email notifications enabled ${emailNotifToogle ? 'enabled' : 'disabled'} successfully`,
    });
  } catch (error) {
    console.error("Enable email notifications error:", error);
    res.status(500).json({ error: "Failed to enable email notifications" });
  }
});



// 6. Get Transaction History
router.get("/history", authenticateToken, async (req, res) => {
  try {
    const { page = 1, limit = 20, status } = req.query;
    const prisma = req.prisma;
    const userId = req.user.userId;

    const where = {
      userId,
      ...(status && { status }),
    };

    const [payments, totalItems] = await Promise.all([
      prisma.payment.findMany({
        where,
        orderBy: { createdAt: "desc" },
        take: parseInt(limit),
        skip: (parseInt(page) - 1) * parseInt(limit),
        include: {
          bill: {
            select: {
              billId: true,
              billName: true,
              host: {
                select: {
                  name: true,
                },
              },
              category: {
                select: {
                  categoryName: true,
                  categoryIcon: true,
                },
              },
            },
          },
        },
      }),
      prisma.payment.count({ where }),
    ]);

    res.json({
      history: payments.map(payment => ({
        paymentId: payment.paymentId,
        transactionId: payment.transactionId,
        billId: payment.bill.billId,
        billName: payment.bill.billName,
        hostName: payment.bill.host.name,
        amount: parseFloat(payment.amount),
        status: payment.status,
        paymentType: payment.paymentType,
        paidAt: payment.paidAt,
        createdAt: payment.createdAt,
        category: payment.bill.category?.categoryName || "Other",
        categoryIcon: payment.bill.category?.categoryIcon || "📦",
      })),
      pagination: {
        page: parseInt(page),
        limit: parseInt(limit),
        totalPages: Math.ceil(totalItems / parseInt(limit)),
        totalItems,
      },
    });
  } catch (error) {
    console.error("Get history error:", error);
    res.status(500).json({ error: "Failed to get transaction history" });
  }
});

// 7. Get Spending Analytics
router.get("/analytics", authenticateToken, async (req, res) => {
  try {
    const { period = "30days" } = req.query;
    const prisma = req.prisma;
    const userId = req.user.userId;

    // Calculate date range
    let startDate = new Date();
    switch (period) {
      case "7days":
        startDate.setDate(startDate.getDate() - 7);
        break;
      case "30days":
        startDate.setDate(startDate.getDate() - 30);
        break;
      case "thismonth":
        startDate = new Date(startDate.getFullYear(), startDate.getMonth(), 1);
        break;
      default:
        startDate.setDate(startDate.getDate() - 30);
    }

    // Get payments in date range
    const payments = await prisma.payment.findMany({
      where: {
        userId,
        status: "completed",
        paidAt: { gte: startDate },
      },
      include: {
        bill: {
          include: {
            category: true,
          },
        },
      },
    });

    // Calculate stats
    const total = payments.reduce((sum, p) => sum + parseFloat(p.amount), 0);
    const average = payments.length > 0 ? total / payments.length : 0;
    const amounts = payments.map(p => parseFloat(p.amount));
    const highest = Math.max(...amounts, 0);
    const lowest = Math.min(...amounts, 0);

    // Group by category
    const categoryMap = new Map();
    payments.forEach(payment => {
      const category = payment.bill.category?.categoryName || "Other";
      const icon = payment.bill.category?.categoryIcon || "📦";
      if (!categoryMap.has(category)) {
        categoryMap.set(category, { category, icon, amount: 0, count: 0 });
      }
      const cat = categoryMap.get(category);
      cat.amount += parseFloat(payment.amount);
      cat.count += 1;
    });

    const byCategory = Array.from(categoryMap.values()).map(cat => ({
      ...cat,
      percentage: total > 0 ? (cat.amount / total) * 100 : 0,
    }));

    res.json({
      period,
      spending: { total, average, highest, lowest },
      byCategory,
      transactionCount: payments.length,
    });
  } catch (error) {
    console.error("Get analytics error:", error);
    res.status(500).json({ error: "Failed to get analytics" });
  }
});

module.exports = router;<|MERGE_RESOLUTION|>--- conflicted
+++ resolved
@@ -3,19 +3,19 @@
 const jwt = require("jsonwebtoken");
 const router = express.Router();
 
-const JWT_SECRET = process.env.JWT_SECRET || 'splitr_secret_key';
+const JWT_SECRET = process.env.JWT_SECRET || "splitr_secret_key";
 
 // Middleware to verify token
 const authenticateToken = (req, res, next) => {
-  const authHeader = req.headers['authorization'];
-  const token = authHeader && authHeader.split(' ')[1];
+  const authHeader = req.headers["authorization"];
+  const token = authHeader && authHeader.split(" ")[1];
 
   if (!token) {
-    return res.status(401).json({ error: 'Access token required' });
+    return res.status(401).json({ error: "Access token required" });
   }
 
   jwt.verify(token, JWT_SECRET, (err, user) => {
-    if (err) return res.status(403).json({ error: 'Invalid token' });
+    if (err) return res.status(403).json({ error: "Invalid token" });
     req.user = user;
     next();
   });
@@ -47,10 +47,7 @@
     const [totalBills, totalSpent, pendingPayments] = await Promise.all([
       prisma.bill.count({
         where: {
-          OR: [
-            { hostId: userId },
-            { billParticipants: { some: { userId } } },
-          ],
+          OR: [{ hostId: userId }, { billParticipants: { some: { userId } } }],
         },
       }),
       prisma.payment.aggregate({
@@ -90,12 +87,7 @@
 // 2. Update Profile
 router.put("/", authenticateToken, async (req, res) => {
   try {
-<<<<<<< HEAD
     const { name, phone, email } = req.body;
-=======
-    const { name, phone, defaultPaymentMethod } = req.body;
-    //const { name, phone, defaultPaymentMethod, profilePicture, emailNotifEnabled, twoFactorAuthEnabled } = req.body;
->>>>>>> b2f9f7b8
     const prisma = req.prisma;
     const userId = req.user.userId;
 
@@ -104,28 +96,14 @@
       data: {
         ...(name && { name }),
         ...(phone && { phone }),
-<<<<<<< HEAD
         ...(email && { email }),
-=======
-        ...(defaultPaymentMethod && { defaultPaymentMethod }),
-        // ...(profilePicture && { profilePicture }),
-        // ...(typeof emailNotifEnabled !== 'undefined' && { emailNotifEnabled }),
-        // ...(typeof twoFactorAuthEnabled !== 'undefined' && { twoFactorAuthEnabled }),
->>>>>>> b2f9f7b8
         updatedAt: new Date(),
       },
       select: {
         userId: true,
         name: true,
         phone: true,
-<<<<<<< HEAD
         email: true,
-=======
-        defaultPaymentMethod: true,
-        // profilePicture: true,
-        // emailNotifEnabled: true,
-        // twoFactorAuthEnabled: true
->>>>>>> b2f9f7b8
       },
     });
 
@@ -147,11 +125,15 @@
     const userId = req.user.userId;
 
     if (!currentPassword || !newPassword) {
-      return res.status(400).json({ error: "Current password and new password required" });
-    }
-
-    if (currentPassword ==newPassword) {
-      return res.status(400).json({ error: "New password cannot be the same as current password" });
+      return res
+        .status(400)
+        .json({ error: "Current password and new password required" });
+    }
+
+    if (currentPassword == newPassword) {
+      return res
+        .status(400)
+        .json({ error: "New password cannot be the same as current password" });
     }
 
     // Verify current password
@@ -159,14 +141,17 @@
       where: { userId },
     });
 
-    const isValidPassword = await bcrypt.compare(currentPassword, auth.passwordHash);
+    const isValidPassword = await bcrypt.compare(
+      currentPassword,
+      auth.passwordHash
+    );
     if (!isValidPassword) {
       return res.status(401).json({ error: "Invalid password" });
     }
 
     // Update Password
     await prisma.userAuth.update({
-      where: { auth:auth.authId },
+      where: { auth: auth.authId },
       data: {
         passwordHash: await bcrypt.hash(newPassword, 10),
       },
@@ -187,7 +172,9 @@
     const userId = req.user.userId;
 
     if (!currentPassword || !newPin) {
-      return res.status(400).json({ error: "Current password and new PIN required" });
+      return res
+        .status(400)
+        .json({ error: "Current password and new PIN required" });
     }
 
     // Verify current password
@@ -195,7 +182,10 @@
       where: { userId },
     });
 
-    const isValidPassword = await bcrypt.compare(currentPassword, auth.passwordHash);
+    const isValidPassword = await bcrypt.compare(
+      currentPassword,
+      auth.passwordHash
+    );
     if (!isValidPassword) {
       return res.status(401).json({ error: "Invalid password" });
     }
@@ -216,39 +206,47 @@
 });
 
 // 5. Email Notifications Toogle
-router.put("/email-notifications-toogle", authenticateToken, async (req, res) => {
-  try {
-    const { emailNotifToogle } = req.body;
-    const prisma = req.prisma;
-    const userId = req.user.userId;
-
-     // Check if the emailNotifEnabled value is a boolean
-    if (typeof emailNotifToogle !== 'boolean') {
-      return res.status(400).json({ error: "Invalid input: emailNotifEnabled must be a boolean." });
-    }
-
-    await prisma.user.update({
-      where: { userId },
-      data: {
-        emailNotifToogle,
-        updatedAt: new Date(),
-      },
-      select: {
-        userId: true,
-        emailNotifToogle,
-      },
-    });
-
-    res.json({
-      message: `Email notifications enabled ${emailNotifToogle ? 'enabled' : 'disabled'} successfully`,
-    });
-  } catch (error) {
-    console.error("Enable email notifications error:", error);
-    res.status(500).json({ error: "Failed to enable email notifications" });
-  }
-});
-
-
+router.put(
+  "/email-notifications-toogle",
+  authenticateToken,
+  async (req, res) => {
+    try {
+      const { emailNotifToogle } = req.body;
+      const prisma = req.prisma;
+      const userId = req.user.userId;
+
+      // Check if the emailNotifEnabled value is a boolean
+      if (typeof emailNotifToogle !== "boolean") {
+        return res
+          .status(400)
+          .json({
+            error: "Invalid input: emailNotifEnabled must be a boolean.",
+          });
+      }
+
+      await prisma.user.update({
+        where: { userId },
+        data: {
+          emailNotifToogle,
+          updatedAt: new Date(),
+        },
+        select: {
+          userId: true,
+          emailNotifToogle,
+        },
+      });
+
+      res.json({
+        message: `Email notifications enabled ${
+          emailNotifToogle ? "enabled" : "disabled"
+        } successfully`,
+      });
+    } catch (error) {
+      console.error("Enable email notifications error:", error);
+      res.status(500).json({ error: "Failed to enable email notifications" });
+    }
+  }
+);
 
 // 6. Get Transaction History
 router.get("/history", authenticateToken, async (req, res) => {
@@ -292,7 +290,7 @@
     ]);
 
     res.json({
-      history: payments.map(payment => ({
+      history: payments.map((payment) => ({
         paymentId: payment.paymentId,
         transactionId: payment.transactionId,
         billId: payment.bill.billId,
@@ -361,13 +359,13 @@
     // Calculate stats
     const total = payments.reduce((sum, p) => sum + parseFloat(p.amount), 0);
     const average = payments.length > 0 ? total / payments.length : 0;
-    const amounts = payments.map(p => parseFloat(p.amount));
+    const amounts = payments.map((p) => parseFloat(p.amount));
     const highest = Math.max(...amounts, 0);
     const lowest = Math.min(...amounts, 0);
 
     // Group by category
     const categoryMap = new Map();
-    payments.forEach(payment => {
+    payments.forEach((payment) => {
       const category = payment.bill.category?.categoryName || "Other";
       const icon = payment.bill.category?.categoryIcon || "📦";
       if (!categoryMap.has(category)) {
@@ -378,7 +376,7 @@
       cat.count += 1;
     });
 
-    const byCategory = Array.from(categoryMap.values()).map(cat => ({
+    const byCategory = Array.from(categoryMap.values()).map((cat) => ({
       ...cat,
       percentage: total > 0 ? (cat.amount / total) * 100 : 0,
     }));
