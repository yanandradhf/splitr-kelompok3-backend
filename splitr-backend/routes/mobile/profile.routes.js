const express = require("express");
const bcrypt = require("bcryptjs");
const jwt = require("jsonwebtoken");
const multer = require("multer");
const path = require("path");
const fs = require("fs");
const router = express.Router();
const upload  = require("../../middleware/fileUpload.middleware")

// Configure multer for file upload
const storage = multer.diskStorage({
  destination: (req, file, cb) => {
    const uploadDir = path.join(__dirname, "../../public/uploads/profiles");
    if (!fs.existsSync(uploadDir)) {
      fs.mkdirSync(uploadDir, { recursive: true });
    }
    cb(null, uploadDir);
  },
  filename: (req, file, cb) => {
    const uniqueName = `${req.user.userId}${path.extname(file.originalname)}`;
    cb(null, uniqueName);
  },
});

const upload = multer({
  storage,
  limits: { fileSize: 2 * 800 * 800 }, // 2MB limit
  fileFilter: (req, file, cb) => {
    const allowedTypes = /jpeg|jpg|png/;
    const extname = allowedTypes.test(
      path.extname(file.originalname).toLowerCase()
    );
    const mimetype = allowedTypes.test(file.mimetype);

    if (mimetype && extname) {
      return cb(null, true);
    } else {
      cb(new Error("Only image files (jpeg, jpg, png, gif) are allowed"));
    }
  },
});

const JWT_SECRET = process.env.JWT_SECRET || "splitr_secret_key";

// Middleware to verify token
const authenticateToken = (req, res, next) => {
  const authHeader = req.headers["authorization"];
  const token = authHeader && authHeader.split(" ")[1];

  if (!token) {
    return res.status(401).json({ error: "Access token required" });
  }

  jwt.verify(token, JWT_SECRET, (err, user) => {
    if (err) return res.status(403).json({ error: "Invalid token" });
    req.user = user;
    next();
  });
};

// 1. Get Profile
router.get("/", authenticateToken, async (req, res) => {
  try {
    const prisma = req.prisma;
    const userId = req.user.userId;

    const user = await prisma.user.findUnique({
      where: { userId },
      include: {
        auth: {
          select: {
            username: true,
            lastLoginAt: true,
          },
        },
      },
    });

    if (!user) {
      return res.status(404).json({ error: "User not found" });
    }

    // Get stats
    const [totalBills, totalSpent, pendingPayments] = await Promise.all([
      prisma.bill.count({
        where: {
          OR: [{ hostId: userId }, { billParticipants: { some: { userId } } }],
        },
      }),
      prisma.payment.aggregate({
        where: { userId, status: "completed" },
        _sum: { amount: true },
      }),
      prisma.payment.count({
        where: { userId, status: "pending" },
      }),
    ]);

    res.json({
      user: {
        userId: user.userId,
        name: user.name,
        email: user.email,
        username: user.auth?.username,
        phone: user.phone,
        bniAccountNumber: user.bniAccountNumber,
        bniBranchCode: user.bniBranchCode,
        isVerified: user.isVerified,
        defaultPaymentMethod: user.defaultPaymentMethod,
        profilePictureUrl: user.profilePictureUrl,
        profilePictureName: user.profilePictureName,
        createdAt: user.createdAt,
      },
      stats: {
        totalBills,
        totalSpent: parseFloat(totalSpent._sum.amount || 0),
        pendingPayments,
      },
    });
  } catch (error) {
    console.error("Get profile error:", error);
    res.status(500).json({ error: "Failed to get profile" });
  }
});

// 2. Update Profile
router.put("/", authenticateToken, async (req, res) => {
// router.put("/", authenticateToken, upload.single('profilePicture'), async (req, res) => {
  try {
    const { name, phone, email, defaultPaymentMethod } = req.body;
    // const { name, phone, email, defaultPaymentMethod, emailNotifEnabled, autoDebitEnabled, twoFactorAuthEnabled } = req.body;
    const prisma = req.prisma;
    const userId = req.user.userId;

    // if (req.file) {
    //   const fileBuffer = req.file.buffer;
    //   const originalName = req.file.originalname;
    // }

    const updatedUser = await prisma.user.update({
      where: { userId },
      data: {
        ...(name && { name }),
        ...(phone && { phone }),
        ...(email && { email }),
        ...(defaultPaymentMethod && { defaultPaymentMethod }),
        // ...(profilePicture && { profilePicture:fileBuffer }),
        // ...(profilePictureName && { profilePictureName:originalName }),
        // ...(typeof autoDebitEnabled !== 'undefined' && { autoDebitEnabled }),
        // ...(typeof emailNotifEnabled !== 'undefined' && { emailNotifEnabled }),
        // ...(typeof twoFactorAuthEnabled !== 'undefined' && { twoFactorAuthEnabled }),
        updatedAt: new Date(),
      },
      select: {
        userId: true,
        name: true,
        phone: true,
        email: true,
<<<<<<< HEAD
        defaultPaymentMethod: true,
        // profilePicture: true,
        // emailNotifEnabled: true,
        // twoFactorAuthEnabled: true
=======
        profilePictureUrl: true,
        profilePictureName: true,
>>>>>>> c48786ee
      },
    });

    res.json({
      message: "Profile updated successfully",
      user: updatedUser,
    });
  } catch (error) {
    console.error("Update profile error:", error);
    res.status(500).json({ error: "Failed to update profile" });
  }
});

// 2.1. Upload Profile Picture
router.put(
  "/upload-picture",
  authenticateToken,
  upload.single("profilePicture"),
  async (req, res) => {
    try {
      if (!req.file) {
        return res.status(400).json({ error: "No image file provided" });
      }

      const prisma = req.prisma;
      const userId = req.user.userId;
      const filename = req.file.filename;
      const profilePictureUrl = `/uploads/profiles/${filename}`;

      // Get current user to delete old profile picture
      const currentUser = await prisma.user.findUnique({
        where: { userId },
        select: { profilePictureName: true },
      });

      // Delete old profile picture if exists
      if (currentUser?.profilePictureName) {
        const oldFilePath = path.join(
          __dirname,
          "../../public/uploads/profiles",
          currentUser.profilePictureName
        );
        if (fs.existsSync(oldFilePath)) {
          fs.unlinkSync(oldFilePath);
        }
      }

      // Update user with new profile picture
      const updatedUser = await prisma.user.update({
        where: { userId },
        data: {
          profilePictureUrl: profilePictureUrl,
          profilePictureName: filename,
          updatedAt: new Date(),
        },
        select: {
          userId: true,
          name: true,
          profilePictureUrl: true,
          profilePictureName: true,
        },
      });

      res.json({
        message: "Profile picture updated successfully",
        profilePictureUrl: updatedUser.profilePictureUrl,
        user: updatedUser,
      });
    } catch (error) {
      console.error("Upload profile picture error:", error);
      // Delete uploaded file if database update fails
      if (req.file) {
        const filePath = path.join(
          __dirname,
          "../../public/uploads/profiles",
          req.file.filename
        );
        if (fs.existsSync(filePath)) {
          fs.unlinkSync(filePath);
        }
      }
      res.status(500).json({ error: "Failed to upload profile picture" });
    }
  }
);

// 2.2. Delete Profile Picture
router.delete("/delete-picture", authenticateToken, async (req, res) => {
  try {
    const prisma = req.prisma;
    const userId = req.user.userId;

    // Get current user to delete profile picture file
    const currentUser = await prisma.user.findUnique({
      where: { userId },
      select: { profilePictureName: true },
    });

    if (!currentUser?.profilePictureName) {
      return res.status(404).json({ error: "No profile picture found" });
    }

    // Delete file from filesystem
    const filePath = path.join(
      __dirname,
      "../../public/uploads/profiles",
      currentUser.profilePictureName
    );
    if (fs.existsSync(filePath)) {
      fs.unlinkSync(filePath);
    }

    // Update user to remove profile picture
    await prisma.user.update({
      where: { userId },
      data: {
        profilePictureUrl: null,
        profilePictureName: null,
        updatedAt: new Date(),
      },
    });

    res.json({
      message: "Profile picture deleted successfully",
    });
  } catch (error) {
    console.error("Delete profile picture error:", error);
    res.status(500).json({ error: "Failed to delete profile picture" });
  }
});

// 2.3. Get Profile Picture
router.get("/check-picture", authenticateToken, async (req, res) => {
  try {
    const prisma = req.prisma;
    const userId = req.user.userId;

    const user = await prisma.user.findUnique({
      where: { userId },
      select: { profilePictureName: true },
    });

    if (!user?.profilePictureName) {
      return res.status(404).json({ error: "No profile picture found" });
    }

    const filePath = path.join(
      __dirname,
      "../../public/uploads/profiles",
      user.profilePictureName
    );

    if (!fs.existsSync(filePath)) {
      return res.status(404).json({ error: "Profile picture file not found" });
    }

    res.sendFile(filePath);
  } catch (error) {
    console.error("Get profile picture error:", error);
    res.status(500).json({ error: "Failed to get profile picture" });
  }
});

// 3. Change Password
router.put("/change-password", authenticateToken, async (req, res) => {
  try {
    const { currentPassword, newPassword, confirmPassword } = req.body;
    const prisma = req.prisma;
    const userId = req.user.userId;

    if (!currentPassword || !newPassword || !confirmPassword) {
      return res.status(400).json({
        error: "Current password, new password, and confirm password required",
      });
    }

    if (newPassword !== confirmPassword) {
      return res
        .status(400)
        .json({ error: "New password and confirm password do not match" });
    }

    // Verify current password
    const auth = await prisma.userAuth.findUnique({
      where: { userId },
    });

    if (!auth) {
      return res.status(404).json({ error: "User authentication not found" });
    }

    const isValidPassword = await bcrypt.compare(
      currentPassword,
      auth.passwordHash
    );
    if (!isValidPassword) {
      return res.status(400).json({ error: "Current password is incorrect" });
    }

    // Update password
    await prisma.userAuth.update({
      where: { userId },
      data: {
        passwordHash: await bcrypt.hash(newPassword, 10),
      },
    });

    res.json({ message: "Password changed successfully" });
  } catch (error) {
    console.error("Change password error:", error);
    res.status(500).json({ error: "Failed to change password" });
  }
});

// 4. Change PIN
router.put("/change-pin", authenticateToken, async (req, res) => {
  try {
    const { currentPin, newPin, confirmPin } = req.body;
    const prisma = req.prisma;
    const userId = req.user.userId;

    if (!currentPin || !newPin || !confirmPin) {
      return res
        .status(400)
        .json({ error: "Current PIN, new PIN, and confirm PIN required" });
    }

    if (newPin !== confirmPin) {
      return res
        .status(400)
        .json({ error: "New PIN and confirm PIN do not match" });
    }

    // Verify current PIN
    const user = await prisma.user.findUnique({
      where: { userId },
    });

    if (!user || !user.encryptedPinHash) {
      return res.status(404).json({ error: "User PIN not found" });
    }

    const isValidPin = await bcrypt.compare(currentPin, user.encryptedPinHash);
    if (!isValidPin) {
      return res.status(400).json({ error: "Current PIN is incorrect" });
    }

    // Update PIN
    await prisma.user.update({
      where: { userId },
      data: {
        encryptedPinHash: await bcrypt.hash(newPin, 10),
      },
    });

    res.json({ message: "PIN changed successfully" });
  } catch (error) {
    console.error("Change PIN error:", error);
    res.status(500).json({ error: "Failed to change PIN" });
  }
});

// 5. Email Notifications Toogle
router.put(
  "/email-notifications-toogle",
  authenticateToken,
  async (req, res) => {
    try {
      const { emailNotifToogle } = req.body;
      const prisma = req.prisma;
      const userId = req.user.userId;

      // Check if the emailNotifEnabled value is a boolean
      if (typeof emailNotifToogle !== "boolean") {
        return res.status(400).json({
          error: "Invalid input: emailNotifEnabled must be a boolean.",
        });
      }

      await prisma.user.update({
        where: { userId },
        data: {
          emailNotifToogle,
          updatedAt: new Date(),
        },
        select: {
          userId: true,
          emailNotifToogle,
        },
      });

      res.json({
        message: `Email notifications enabled ${
          emailNotifToogle ? "enabled" : "disabled"
        } successfully`,
      });
    } catch (error) {
      console.error("Enable email notifications error:", error);
      res.status(500).json({ error: "Failed to enable email notifications" });
    }
  }
);

// 6. Get Transaction History
router.get("/history", authenticateToken, async (req, res) => {
  try {
    const { page = 1, limit = 20, status } = req.query;
    const prisma = req.prisma;
    const userId = req.user.userId;

    const where = {
      userId,
      ...(status && { status }),
    };

    const [payments, totalItems] = await Promise.all([
      prisma.payment.findMany({
        where,
        orderBy: { createdAt: "desc" },
        take: parseInt(limit),
        skip: (parseInt(page) - 1) * parseInt(limit),
        include: {
          bill: {
            select: {
              billId: true,
              billName: true,
              host: {
                select: {
                  name: true,
                },
              },
              category: {
                select: {
                  categoryName: true,
                  categoryIcon: true,
                },
              },
            },
          },
        },
      }),
      prisma.payment.count({ where }),
    ]);

    res.json({
      history: payments.map((payment) => ({
        paymentId: payment.paymentId,
        transactionId: payment.transactionId,
        billId: payment.bill.billId,
        billName: payment.bill.billName,
        hostName: payment.bill.host.name,
        amount: parseFloat(payment.amount),
        status: payment.status,
        paymentType: payment.paymentType,
        paidAt: payment.paidAt,
        createdAt: payment.createdAt,
        category: payment.bill.category?.categoryName || "Other",
        categoryIcon: payment.bill.category?.categoryIcon || "📦",
      })),
      pagination: {
        page: parseInt(page),
        limit: parseInt(limit),
        totalPages: Math.ceil(totalItems / parseInt(limit)),
        totalItems,
      },
    });
  } catch (error) {
    console.error("Get history error:", error);
    res.status(500).json({ error: "Failed to get transaction history" });
  }
});

// 7. Get Spending Analytics
router.get("/analytics", authenticateToken, async (req, res) => {
  try {
    const { period = "30days" } = req.query;
    const prisma = req.prisma;
    const userId = req.user.userId;

    // Calculate date range
    let startDate = new Date();
    switch (period) {
      case "7days":
        startDate.setDate(startDate.getDate() - 7);
        break;
      case "30days":
        startDate.setDate(startDate.getDate() - 30);
        break;
      case "thismonth":
        startDate = new Date(startDate.getFullYear(), startDate.getMonth(), 1);
        break;
      default:
        startDate.setDate(startDate.getDate() - 30);
    }

    // Get payments in date range
    const payments = await prisma.payment.findMany({
      where: {
        userId,
        status: "completed",
        paidAt: { gte: startDate },
      },
      include: {
        bill: {
          include: {
            category: true,
          },
        },
      },
    });

    // Calculate stats
    const total = payments.reduce((sum, p) => sum + parseFloat(p.amount), 0);
    const average = payments.length > 0 ? total / payments.length : 0;
    const amounts = payments.map((p) => parseFloat(p.amount));
    const highest = Math.max(...amounts, 0);
    const lowest = Math.min(...amounts, 0);

    // Group by category
    const categoryMap = new Map();
    payments.forEach((payment) => {
      const category = payment.bill.category?.categoryName || "Other";
      const icon = payment.bill.category?.categoryIcon || "📦";
      if (!categoryMap.has(category)) {
        categoryMap.set(category, { category, icon, amount: 0, count: 0 });
      }
      const cat = categoryMap.get(category);
      cat.amount += parseFloat(payment.amount);
      cat.count += 1;
    });

    const byCategory = Array.from(categoryMap.values()).map((cat) => ({
      ...cat,
      percentage: total > 0 ? (cat.amount / total) * 100 : 0,
    }));

    res.json({
      period,
      spending: { total, average, highest, lowest },
      byCategory,
      transactionCount: payments.length,
    });
  } catch (error) {
    console.error("Get analytics error:", error);
    res.status(500).json({ error: "Failed to get analytics" });
  }
});

module.exports = router;<|MERGE_RESOLUTION|>--- conflicted
+++ resolved
@@ -5,7 +5,6 @@
 const path = require("path");
 const fs = require("fs");
 const router = express.Router();
-const upload  = require("../../middleware/fileUpload.middleware")
 
 // Configure multer for file upload
 const storage = multer.diskStorage({
@@ -156,15 +155,10 @@
         name: true,
         phone: true,
         email: true,
-<<<<<<< HEAD
         defaultPaymentMethod: true,
         // profilePicture: true,
         // emailNotifEnabled: true,
         // twoFactorAuthEnabled: true
-=======
-        profilePictureUrl: true,
-        profilePictureName: true,
->>>>>>> c48786ee
       },
     });
 
