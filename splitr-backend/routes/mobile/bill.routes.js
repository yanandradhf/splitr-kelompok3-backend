const express = require("express");
const jwt = require("jsonwebtoken");
const router = express.Router();

const JWT_SECRET = process.env.JWT_SECRET || 'splitr_secret_key';

// Middleware to verify token
const authenticateToken = (req, res, next) => {
  const authHeader = req.headers['authorization'];
  const token = authHeader && authHeader.split(' ')[1];

  if (!token) {
    return res.status(401).json({ error: 'Access token required' });
  }

  jwt.verify(token, JWT_SECRET, (err, user) => {
    if (err) return res.status(403).json({ error: 'Invalid token' });
    req.user = user;
    next();
  });
};

// 2. Transform Frontend Data (Helper endpoint)
router.post("/transform-frontend-data", authenticateToken, async (req, res) => {
  try {
    const frontendData = req.body;
    const prisma = req.prisma;
    const userId = req.user.userId;

    // 1. Category mapping
    const categoryMapping = {
      "Food and Beverage": null, // Will find by name
      "Entertainment": null,
      "Transport": null,
      "Other": null
    };

    let categoryId = null;
    if (frontendData.category) {
      const category = await prisma.billCategory.findFirst({
        where: {
          categoryName: {
            contains: frontendData.category.includes("Food") ? "Food" : frontendData.category,
            mode: "insensitive"
          }
        }
      });
      categoryId = category?.categoryId;
    }

    // 2. Transform items
    const items = frontendData.items.map(item => ({
      itemName: item.name,
      price: item.price,
      quantity: item.qty,
      category: item.isSharing ? "sharing_item" : "food_item",
      isSharing: item.isSharing,
      isVerified: true
    }));

    // 3. Create item ID to index mapping
    const itemIdToIndex = {};
    frontendData.items.forEach((item, index) => {
      itemIdToIndex[item.id] = index;
    });

    // 4. Get usernames for member IDs
    const memberIds = frontendData.selectedMembers.filter(id => id !== "host");
    const userMap = {};
    
    for (const memberId of memberIds) {
      const user = await prisma.user.findUnique({
        where: { userId: memberId },
        include: { auth: { select: { username: true } } }
      });
      if (user) {
        userMap[memberId] = user.auth.username;
      }
    }

    // 5. Group assignments by member
    const memberAssignments = {};
    frontendData.assignments.forEach(assignment => {
      if (assignment.memberId === "host") return; // Skip host
      
      if (!memberAssignments[assignment.memberId]) {
        memberAssignments[assignment.memberId] = [];
      }
      
      const itemIndex = itemIdToIndex[assignment.itemId];
      const item = frontendData.items[itemIndex];
      
      memberAssignments[assignment.memberId].push({
        itemIndex,
        quantity: item.isSharing ? 1 : assignment.shareQty,
        amount: item.isSharing ? assignment.shareQty : (item.price * assignment.shareQty)
      });
    });

    // 6. Transform participants
    const participants = [];
    for (const memberId of Object.keys(memberAssignments)) {
      const username = userMap[memberId];
      if (username) {
        participants.push({
          username,
          items: memberAssignments[memberId]
        });
      }
    }

    // 7. Payment deadline
    const maxPaymentDate = frontendData.paymentMethod === "PAY_NOW" 
      ? new Date(Date.now() + 24 * 60 * 60 * 1000).toISOString()
      : null;

    // 8. Build backend data
    const backendData = {
      billName: frontendData.billName,
      categoryId,
      totalAmount: frontendData.totals.grandTotal,
      maxPaymentDate,
      allowScheduledPayment: frontendData.paymentMethod === "PAY_LATER",
      splitMethod: "custom",
      currency: "IDR",
      items,
      participants,
      fees: frontendData.fees
    };

    res.json({
      success: true,
      backendData,
      mapping: {
        categoryId,
        userMap,
        itemIdToIndex,
        participantCount: participants.length
      }
    });
  } catch (error) {
    console.error("Transform data error:", error);
    res.status(500).json({ 
      error: "Failed to transform data",
      details: error.message 
    });
  }
});

// 3. Create Bill (Enhanced for Frontend Integration)
router.post("/create", authenticateToken, async (req, res) => {
  try {
    const {
      billName,
      categoryId,
      groupId,
      totalAmount,
      items,
      participants = [], // New: participants with assignments
      fees = {}, // New: tax, service, discount
      receiptImageUrl,
      maxPaymentDate,
      allowScheduledPayment = true,
      splitMethod = "custom",
      currency = "IDR"
    } = req.body;
    const prisma = req.prisma;
    const userId = req.user.userId;

    if (!billName || !totalAmount) {
      return res.status(400).json({ error: "Bill name and total amount required" });
    }

    // Generate unique bill code (max 8 chars)
    const billCode = `B${Date.now().toString().slice(-6)}`;

    // Get host info for notifications
    const host = await prisma.user.findUnique({
      where: { userId },
      select: { name: true, bniAccountNumber: true }
    });

    // Use transaction for complete bill creation
    const result = await prisma.$transaction(async (tx) => {
      // 1. Create bill first
      const bill = await tx.bill.create({
        data: {
          hostId: userId,
          categoryId: categoryId || null,
          groupId: groupId || null,
          billName,
          billCode,
          receiptImageUrl: receiptImageUrl || null,
          totalAmount: parseFloat(totalAmount),
          maxPaymentDate: maxPaymentDate ? new Date(maxPaymentDate) : null,
          allowScheduledPayment,
          status: "active",
          splitMethod,
          currency,
          // Store fees as calculated by frontend
          taxPct: fees.taxPct || 0,
          servicePct: fees.servicePct || 0,
          discountPct: fees.discountPct || 0,
          discountNominal: fees.discountNominal || 0,
          subTotal: fees.subTotal || parseFloat(totalAmount),
          taxAmount: fees.taxAmount || 0,
          serviceAmount: fees.serviceAmount || 0,
          discountAmount: fees.discountAmount || 0,
        },
      });

      // 2. Create bill items with isSharing support
      const createdItems = [];
      if (items && items.length > 0) {
        for (let i = 0; i < items.length; i++) {
          const item = items[i];
          const createdItem = await tx.billItem.create({
            data: {
              billId: bill.billId,
              itemName: item.itemName,
              price: parseFloat(item.price),
              quantity: item.quantity || 1,
              category: item.category || "food_item",
              isSharing: item.isSharing || false,
              ocrConfidence: item.ocrConfidence || null,
              isVerified: item.isVerified || true,
            },
          });
          createdItems.push({ ...createdItem, originalIndex: i });
        }
      }

      // 3. Add participants and create assignments
      const participantNotifications = [];
      if (participants && participants.length > 0) {
        for (const participantData of participants) {
          const { username, items: assignedItems } = participantData;

          // Find user by username
          const targetUser = await tx.user.findFirst({
            where: {
              auth: {
                username: { equals: username, mode: "insensitive" }
              }
            },
            include: {
              auth: { select: { username: true } }
            }
          });

          if (!targetUser) {
            throw new Error(`User with username '${username}' not found`);
          }

          // Calculate total amount for this participant
          let totalAmount = 0;
          const assignments = [];

          for (const assignedItem of assignedItems) {
            let billItem;
            
            // Support both tempItemId and itemIndex for backward compatibility
            if (assignedItem.tempItemId) {
              // Find by tempItemId (match with original items array)
              const originalItemIndex = items.findIndex(item => item.tempItemId === assignedItem.tempItemId);
              if (originalItemIndex === -1) {
                throw new Error(`Item with tempItemId '${assignedItem.tempItemId}' not found`);
              }
              billItem = createdItems.find(item => item.originalIndex === originalItemIndex);
            } else if (assignedItem.itemIndex !== undefined) {
              // Legacy support for itemIndex
              billItem = createdItems.find(item => item.originalIndex === assignedItem.itemIndex);
            }
            
            if (!billItem) {
              throw new Error(`Item at index ${assignedItem.itemIndex || 'undefined'} not found`);
            }

            const itemAmount = billItem.isSharing 
              ? parseFloat(assignedItem.amount) 
              : parseFloat(billItem.price) * assignedItem.quantity;
            
            totalAmount += itemAmount;
            assignments.push({
              billId: bill.billId,
              itemId: billItem.itemId,
              quantityAssigned: assignedItem.quantity,
              amountAssigned: itemAmount
            });
          }

          // Create participant
          const participant = await tx.billParticipant.create({
            data: {
              billId: bill.billId,
              userId: targetUser.userId,
              amountShare: totalAmount,
              paymentStatus: "pending",
            },
          });

          // Create item assignments
          if (assignments.length > 0) {
            await tx.itemAssignment.createMany({
              data: assignments.map(assignment => ({
                billId: assignment.billId,
                itemId: assignment.itemId,
                participantId: participant.participantId,
                quantityAssigned: assignment.quantityAssigned,
                amountAssigned: assignment.amountAssigned,
              })),
            });
          }

          // Prepare notification data
          participantNotifications.push({
            userId: targetUser.userId,
            amount: totalAmount
          });
        }
      }

      // 4. Create bill invite for sharing
      await tx.billInvite.create({
        data: {
          billId: bill.billId,
          joinCode: billCode,
          inviteLink: `https://splitr.app/j/${billCode}`,
          qrCodeUrl: `https://splitr.app/q/${billCode}`,
          createdBy: userId,
          maxUses: 50,
          currentUses: 0,
          expiresAt: maxPaymentDate ? new Date(maxPaymentDate) : null,
        },
      });

      // 5. Create activity log
      await tx.activityLog.create({
        data: {
          userId,
          billId: bill.billId,
          activityType: "bill_created",
          title: "Bill Created",
          description: `You created a new bill: ${billName}`,
        },
      });

      return { bill, createdItems, participantNotifications };
    });

    // 6. Send notifications to participants
    if (result.participantNotifications.length > 0) {
      const NotificationService = require('../../services/notification.service');
      const notificationService = new NotificationService(prisma);

      for (const participant of result.participantNotifications) {
        await notificationService.sendBillAssignment(
          participant.userId,
          result.bill.billId,
          billName,
          host.name,
          participant.amount,
          billCode
        );
      }
    }

    // Get complete bill data
    const completeBill = await prisma.bill.findUnique({
      where: { billId: result.bill.billId },
      include: {
        billItems: true,
        host: true,
        category: true,
        group: true,
        billInvites: true,
      },
    });

    res.json({
      success: true,
      billId: completeBill.billId,
      billCode: completeBill.billCode,
      billName: completeBill.billName,
      totalAmount: completeBill.totalAmount,
      maxPaymentDate: completeBill.maxPaymentDate,
      allowScheduledPayment: completeBill.allowScheduledPayment,
      splitMethod: completeBill.splitMethod,
      currency: completeBill.currency,
      status: completeBill.status,
      category: completeBill.category?.categoryName,
      group: completeBill.group?.groupName,
      items: completeBill.billItems.map((item, index) => {
        const originalItem = items[index];
        return {
          itemId: item.itemId,
          tempItemId: originalItem?.tempItemId, // Return frontend temp ID
          itemName: item.itemName,
          price: parseFloat(item.price),
          quantity: item.quantity,
          category: item.category,
          isSharing: item.isSharing,
          isVerified: item.isVerified
        };
      }),
      host: {
        name: completeBill.host.name,
        account: completeBill.host.bniAccountNumber,
      },
      inviteLink: completeBill.billInvites[0]?.inviteLink,
      qrCodeUrl: completeBill.billInvites[0]?.qrCodeUrl,
      fees: {
        taxPct: parseFloat(completeBill.taxPct || 0),
        servicePct: parseFloat(completeBill.servicePct || 0),
        discountPct: parseFloat(completeBill.discountPct || 0),
        discountNominal: parseFloat(completeBill.discountNominal || 0),
        subTotal: parseFloat(completeBill.subTotal || 0),
        taxAmount: parseFloat(completeBill.taxAmount || 0),
        serviceAmount: parseFloat(completeBill.serviceAmount || 0),
        discountAmount: parseFloat(completeBill.discountAmount || 0)
      },
      participantsAdded: result.participantNotifications.length,
      notificationsSent: result.participantNotifications.length
    });
  } catch (error) {
    console.error("Create bill error:", error);
    res.status(500).json({ 
      error: "Failed to create bill",
      details: error.message 
    });
  }
});

// 4.1 Get Total Amount by Bill Status
router.get('/totals', authenticateToken, async (req, res) => {
  try {
    const prisma = req.prisma;
    const userId = req.user.userId;
    
    const bills = await prisma.bill.findMany({
      where: {
        OR: [
          { hostId: userId },
          { billParticipants: { some: { userId } } }
        ]
      },
      select: {
        status: true,
        hostId: true,
        totalAmount: true
      }
    });

    // Manually group by status and isHost
    const grouped = bills.reduce((acc, bill) => {
      const key = `${bill.status}_${bill.hostId === userId}`;
      if (!acc[key]) {
        acc[key] = {
          status: bill.status,
          isHost: bill.hostId === userId,
          totalAmount: 0,
          billCount: 0
        };
      }
      acc[key].totalAmount += parseFloat(bill.totalAmount);
      acc[key].billCount += 1;
      return acc;
    }, {});

    const formattedResult = Object.values(grouped);

    res.json({
      success: true,
      data: formattedResult
    });
  } catch (error) {
    res.status(500).json({
      success: false,
      error: error.message
    });
  }
});

//4.2 Get User Bills Grouped for activity
router.get("/activity", authenticateToken, async (req, res) => {
  try {
    const prisma = req.prisma;
    const userId = req.user.userId;
    const bills = await prisma.bill.findMany({
      where: {
        OR: [
          { hostId: userId },
          { billParticipants: { some: { userId } } },
        ],
      },
      include: {
        billItems: {
          include: {
            itemAssignments: {
              include: {
                participant: {
                  include: {
                    user: {
                      select: { name: true },
                    },
                  },
                },
              },
            },
          },
        },
        host: true,
        billParticipants: {
          include: {
            user: {
              select: {
                userId: true,
                name: true,
                bniAccountNumber: true,
              },
            },
          },
        },
        category: true,
        group: true,
        payments: {
          where: { status: "completed" },
        },
        scheduledPayments: {
          where: { status: "scheduled" },
        },
      },
      orderBy: { createdAt: "desc" },
    });

    // Transform bills data with full details
    const billsData = bills.map(bill => {
      const userParticipant = bill.billParticipants.find(p => p.userId === userId);
      const isHost = bill.hostId === userId;
      
      // Calculate payment summary
      const completedParticipants = bill.billParticipants.filter(p => p.paymentStatus === "completed");
      const scheduledParticipants = bill.billParticipants.filter(p => p.paymentStatus === "scheduled");
      const totalPaid = completedParticipants.reduce((sum, p) => sum + parseFloat(p.amountShare), 0);
      const totalScheduled = scheduledParticipants.reduce((sum, p) => sum + parseFloat(p.amountShare), 0);
      const remainingAmount = parseFloat(bill.totalAmount) - totalPaid;
      
      return {
        billId: bill.billId,
        billCode: bill.billCode,
        billName: bill.billName,
        totalAmount: parseFloat(bill.totalAmount),
        maxPaymentDate: bill.maxPaymentDate,
        allowScheduledPayment: bill.allowScheduledPayment,
        status: bill.status,
        receiptImageUrl: bill.receiptImageUrl,
        category: {
          name: bill.category?.categoryName,
          icon: bill.category?.categoryIcon,
        },
        group: bill.group ? {
          groupId: bill.group.groupId,
          groupName: bill.group.groupName,
        } : null,
        host: {
          userId: bill.host.userId,
          name: bill.host.name,
          account: bill.host.bniAccountNumber,
        },
        isHost,
        items: bill.billItems.map(item => ({
          itemId: item.itemId,
          itemName: item.itemName,
          price: parseFloat(item.price),
          quantity: item.quantity,
          category: item.category,
          ocrConfidence: item.ocrConfidence,
          isVerified: item.isVerified,
          assignments: item.itemAssignments.map(assignment => ({
            participantName: assignment.participant.user?.name || assignment.participant.tempName,
            quantity: assignment.quantityAssigned,
            amount: parseFloat(assignment.amountAssigned),
          })),
        })),
        participants: bill.billParticipants.map(p => ({
          participantId: p.participantId,
          userId: p.userId,
          name: p.user?.name || p.tempName,
          account: p.user?.bniAccountNumber,
          amountShare: parseFloat(p.amountShare),
          paymentStatus: p.paymentStatus,
          paidAt: p.paidAt,
          joinedAt: p.joinedAt,
        })),
        yourShare: userParticipant ? parseFloat(userParticipant.amountShare) : 0,
        yourStatus: userParticipant?.paymentStatus || "not_participant",
        paymentSummary: {
          totalPaid,
          totalScheduled,
          remainingAmount,
          completedPayments: bill.payments.length,
          scheduledPayments: bill.scheduledPayments.length,
        },
        createdAt: bill.createdAt,
        updatedAt: bill.updatedAt,
      };
    });

    // Group by status -> isHost -> bills
    const groupedBills = billsData.reduce((acc, bill) => {
      const status = bill.status;
      const hostType = bill.isHost ? "hosted" : "joined";
      
      if (!acc[status]) {
        acc[status] = {};
      }
      if (!acc[status][hostType]) {
        acc[status][hostType] = [];
      }
      
      acc[status][hostType].push(bill);
      return acc;
    }, {});

    res.json({
      success: true,
      data: groupedBills,
      summary: {
        total: billsData.length,
        byStatus: {
          active: billsData.filter(b => b.status === "active").length,
          completed: billsData.filter(b => b.status === "completed").length,
          cancelled: billsData.filter(b => b.status === "cancelled").length,
        },
        byRole: {
          hosted: billsData.filter(b => b.isHost).length,
          joined: billsData.filter(b => !b.isHost).length,
        }
      }
    });
  } catch (error) {
    console.error("Get bills error:", error);
    res.status(500).json({ error: "Failed to get bills" });
  }
});

// 5. Join Bill
router.post("/join", authenticateToken, async (req, res) => {
  try {
    const { billCode } = req.body;
    const prisma = req.prisma;
    const userId = req.user.userId;

    if (!billCode) {
      return res.status(400).json({ error: "Bill code required" });
    }

    const bill = await prisma.bill.findUnique({
      where: { billCode },
      include: {
        billItems: true,
        host: true,
        billParticipants: true,
        billInvites: true,
      },
    });

    if (!bill) {
      return res.status(404).json({ error: "Bill not found" });
    }

    if (bill.status !== "active") {
      return res.status(400).json({ error: "Bill is no longer active" });
    }

    // Check if already participant
    const existingParticipant = bill.billParticipants.find(p => p.userId === userId);
    if (existingParticipant) {
      return res.status(400).json({ error: "Already joined this bill" });
    }

    // Security Check: Only allow invited users or friends of host to join
    const isInvited = await prisma.notification.findFirst({
      where: {
        userId,
        billId: bill.billId,
        type: "bill_invitation",
      },
    });

    const isFriendOfHost = await prisma.friend.findFirst({
      where: {
        OR: [
          { userId: bill.hostId, friendUserId: userId },
          { userId, friendUserId: bill.hostId },
        ],
        status: "active",
      },
    });

    if (!isInvited && !isFriendOfHost) {
      return res.status(403).json({ 
        error: "Access denied", 
        message: "You can only join bills from friends or if you were invited" 
      });
    }

    // Get current user info
    const user = await prisma.user.findUnique({
      where: { userId },
      select: { name: true },
    });

    const result = await prisma.$transaction(async (tx) => {
      // Add as participant
      const participant = await tx.billParticipant.create({
        data: {
          billId: bill.billId,
          userId,
          amountShare: 0, // Will be calculated below
          paymentStatus: "pending",
        },
      });

      // Recalculate equal split for all participants
      const totalParticipants = bill.billParticipants.length + 1;
      const sharePerPerson = parseFloat(bill.totalAmount) / totalParticipants;

      // Update all participants' shares (including new one)
      await tx.billParticipant.updateMany({
        where: { billId: bill.billId },
        data: { amountShare: sharePerPerson },
      });

      // Update invite usage
      if (bill.billInvites[0]) {
        await tx.billInvite.update({
          where: { inviteId: bill.billInvites[0].inviteId },
          data: {
            currentUses: { increment: 1 },
          },
        });

        // Create join log
        await tx.billJoinLog.create({
          data: {
            inviteId: bill.billInvites[0].inviteId,
            userId,
            joinMethod: "code",
          },
        });
      }

      // Create activity logs
      await tx.activityLog.createMany({
        data: [
          {
            userId: bill.hostId,
            billId: bill.billId,
            activityType: "participant_joined",
            title: "New Participant",
            description: `${user.name} joined your bill '${bill.billName}'`,
          },
          {
            userId,
            billId: bill.billId,
            activityType: "bill_joined",
            title: "Joined Bill",
            description: `You joined '${bill.billName}' hosted by ${bill.host.name}`,
          },
        ],
      });

      // Create notification for host
      await tx.notification.create({
        data: {
          userId: bill.hostId,
          billId: bill.billId,
          type: "participant_joined",
          title: "New Participant",
          message: `${user.name} joined your bill '${bill.billName}'`,
        },
      });

      return { participant, sharePerPerson };
    });

    res.json({
      message: "Successfully joined bill",
      billId: bill.billId,
      billName: bill.billName,
      totalAmount: parseFloat(bill.totalAmount),
      yourShare: result.sharePerPerson,
      totalParticipants: bill.billParticipants.length + 1,
      maxPaymentDate: bill.maxPaymentDate,
      allowScheduledPayment: bill.allowScheduledPayment,
      host: {
        name: bill.host.name,
        account: bill.host.bniAccountNumber,
      },
      items: bill.billItems,
    });
  } catch (error) {
    console.error("Join bill error:", error);
    res.status(500).json({ error: "Failed to join bill" });
  }
});

<<<<<<< HEAD
// 6. Get Bill Details
=======
// 4.1 Get My Assigned Bills (Participant POV) - MUST BE BEFORE /:billId
router.get("/assigned", authenticateToken, async (req, res) => {
  try {
    const prisma = req.prisma;
    const userId = req.user.userId;

    const bills = await prisma.bill.findMany({
      where: {
        AND: [
          { hostId: { not: userId } },
          { billParticipants: { some: { userId } } }
        ]
      },
      include: {
        host: { select: { name: true, bniAccountNumber: true } },
        billParticipants: {
          where: { userId },
          select: { amountShare: true, paymentStatus: true, paidAt: true }
        },
        category: true,
        billItems: {
          include: {
            itemAssignments: {
              where: {
                participant: {
                  userId
                }
              },
              select: {
                quantityAssigned: true,
                amountAssigned: true
              }
            }
          }
        }
      },
      orderBy: { createdAt: "desc" },
    });

    res.json({
      success: true,
      assignedBills: bills.map(bill => {
        const participant = bill.billParticipants[0];
        
        const now = new Date();
        const deadline24h = new Date(bill.createdAt.getTime() + 24 * 60 * 60 * 1000);
        const maxPaymentDate = new Date(bill.maxPaymentDate);
        const paymentDeadline = bill.allowScheduledPayment ? maxPaymentDate : deadline24h;
        const isExpired = now > paymentDeadline;
        
        const myItems = bill.billItems
          .filter(item => item.itemAssignments.length > 0)
          .map(item => ({
            itemName: item.itemName,
            price: parseFloat(item.price),
            quantity: item.itemAssignments[0].quantityAssigned,
            amount: parseFloat(item.itemAssignments[0].amountAssigned),
            category: item.category
          }));
        
        return {
          billId: bill.billId,
          billCode: bill.billCode,
          billName: bill.billName,
          totalBillAmount: parseFloat(bill.totalAmount),
          yourShare: parseFloat(participant.amountShare),
          paymentStatus: participant.paymentStatus,
          paidAt: participant.paidAt,
          category: bill.category?.categoryName,
          hostName: bill.host.name,
          hostAccount: bill.host.bniAccountNumber,
          paymentDeadline,
          isExpired,
          canSchedule: bill.allowScheduledPayment,
          myItems,
          itemCount: myItems.length,
          feeBreakdown: {
            subTotal: parseFloat(bill.subTotal || 0),
            taxPct: parseFloat(bill.taxPct || 0),
            taxAmount: parseFloat(bill.taxAmount || 0),
            servicePct: parseFloat(bill.servicePct || 0),
            serviceAmount: parseFloat(bill.serviceAmount || 0),
            discountPct: parseFloat(bill.discountPct || 0),
            discountAmount: parseFloat(bill.discountAmount || 0)
          },
          createdAt: bill.createdAt,
        };
      })
    });
  } catch (error) {
    console.error("Get assigned bills error:", error);
    res.status(500).json({ error: "Failed to get assigned bills" });
  }
});

// 5. Get Bill Details
>>>>>>> c48786ee
router.get("/:billId", authenticateToken, async (req, res) => {
  try {
    const { billId } = req.params;
    const prisma = req.prisma;
    const userId = req.user.userId;

    const bill = await prisma.bill.findUnique({
      where: { billId },
      include: {
        billItems: {
          include: {
            itemAssignments: {
              include: {
                participant: {
                  include: {
                    user: {
                      select: { name: true },
                    },
                  },
                },
              },
            },
          },
        },
        host: true,
        billParticipants: {
          include: {
            user: {
              select: {
                userId: true,
                name: true,
                bniAccountNumber: true,
              },
            },
          },
        },
        category: true,
        group: true,
        billInvites: true,
        payments: {
          where: { status: "completed" },
        },
        scheduledPayments: {
          where: { status: "scheduled" },
        },
      },
    });

    if (!bill) {
      return res.status(404).json({ error: "Bill not found" });
    }

    const userParticipant = bill.billParticipants.find(p => p.userId === userId);
    const isHost = bill.hostId === userId;

    // Calculate payment summary based on billParticipants data
    const completedParticipants = bill.billParticipants.filter(p => p.paymentStatus === "completed");
    const scheduledParticipants = bill.billParticipants.filter(p => p.paymentStatus === "scheduled");
    
    // Calculate payment summary
    const totalPaid = completedParticipants.reduce((sum, p) => sum + parseFloat(p.amountShare), 0);
    const totalScheduled = scheduledParticipants.reduce((sum, p) => sum + parseFloat(p.amountShare), 0);
    const remainingAmount = parseFloat(bill.totalAmount) - totalPaid;
    
    res.json({
      billId: bill.billId,
      billCode: bill.billCode,
      billName: bill.billName,
      totalAmount: parseFloat(bill.totalAmount),
      maxPaymentDate: bill.maxPaymentDate,
      allowScheduledPayment: bill.allowScheduledPayment,
      status: bill.status,
      splitMethod: bill.splitMethod,
      currency: bill.currency,
      receiptImageUrl: bill.receiptImageUrl,
      fees: {
        taxPct: parseFloat(bill.taxPct || 0),
        servicePct: parseFloat(bill.servicePct || 0),
        discountPct: parseFloat(bill.discountPct || 0),
        discountNominal: parseFloat(bill.discountNominal || 0),
        subTotal: parseFloat(bill.subTotal || 0),
        taxAmount: parseFloat(bill.taxAmount || 0),
        serviceAmount: parseFloat(bill.serviceAmount || 0),
        discountAmount: parseFloat(bill.discountAmount || 0)
      },
      category: {
        name: bill.category?.categoryName,
        icon: bill.category?.categoryIcon,
      },
      group: bill.group ? {
        groupId: bill.group.groupId,
        groupName: bill.group.groupName,
      } : null,
      host: {
        userId: bill.host.userId,
        name: bill.host.name,
        account: bill.host.bniAccountNumber,
      },
      isHost,
      items: bill.billItems.map(item => ({
        itemId: item.itemId,
        itemName: item.itemName,
        price: parseFloat(item.price),
        quantity: item.quantity,
        category: item.category,
        ocrConfidence: item.ocrConfidence,
        isVerified: item.isVerified,
        assignments: item.itemAssignments.map(assignment => ({
          participantName: assignment.participant.user?.name || assignment.participant.tempName,
          quantity: assignment.quantityAssigned,
          amount: parseFloat(assignment.amountAssigned),
        })),
      })),
      participants: bill.billParticipants.map(p => ({
        participantId: p.participantId,
        userId: p.userId,
        name: p.user?.name || p.tempName,
        account: p.user?.bniAccountNumber,
        amountShare: parseFloat(p.amountShare),
        paymentStatus: p.paymentStatus,
        paidAt: p.paidAt,
        joinedAt: p.joinedAt,
      })),
      yourShare: userParticipant ? parseFloat(userParticipant.amountShare) : 0,
      yourStatus: userParticipant?.paymentStatus || "not_participant",
      paymentSummary: {
        totalPaid,
        totalScheduled,
        remainingAmount,
        completedPayments: bill.payments.length,
        scheduledPayments: bill.scheduledPayments.length,
      },
      inviteInfo: bill.billInvites[0] ? {
        inviteLink: bill.billInvites[0].inviteLink,
        qrCodeUrl: bill.billInvites[0].qrCodeUrl,
        maxUses: bill.billInvites[0].maxUses,
        currentUses: bill.billInvites[0].currentUses,
        expiresAt: bill.billInvites[0].expiresAt,
      } : null,
      createdAt: bill.createdAt,
      updatedAt: bill.updatedAt,
    });
  } catch (error) {
    console.error("Get bill error:", error);
    res.status(500).json({ error: "Failed to get bill details" });
  }
});

// 6. Assign Items to Participants
router.post("/:billId/assign-items", authenticateToken, async (req, res) => {
  try {
    const { billId } = req.params;
    const { assignments } = req.body; // [{ participantId, itemId, quantity, amount }]
    const prisma = req.prisma;
    const userId = req.user.userId;

    // Verify bill ownership
    const bill = await prisma.bill.findFirst({
      where: { billId, hostId: userId },
    });

    if (!bill) {
      return res.status(403).json({ error: "Only bill host can assign items" });
    }

    // Delete existing assignments
    await prisma.itemAssignment.deleteMany({ where: { billId } });

    // Create new assignments
    if (assignments && assignments.length > 0) {
      await prisma.itemAssignment.createMany({
        data: assignments.map(assignment => ({
          billId,
          itemId: assignment.itemId,
          participantId: assignment.participantId,
          quantityAssigned: assignment.quantity,
          amountAssigned: parseFloat(assignment.amount),
        })),
      });
    }

    res.json({ message: "Items assigned successfully" });
  } catch (error) {
    console.error("Assign items error:", error);
    res.status(500).json({ error: "Failed to assign items" });
  }
});

// 7. Add Participants by Host (Host decides who pays what)
router.post("/:billId/add-participants", authenticateToken, async (req, res) => {
  try {
    const { billId } = req.params;
    const { participants } = req.body; // [{ userId, items: [{ itemId, quantity, amount }] }]
    const prisma = req.prisma;
    const userId = req.user.userId;

    // Verify bill ownership
    const bill = await prisma.bill.findFirst({
      where: { billId, hostId: userId },
      include: { host: true, billItems: true },
    });

    if (!bill) {
      return res.status(403).json({ error: "Only bill host can add participants" });
    }

    const results = { added: [], failed: [] };

    await prisma.$transaction(async (tx) => {
      for (const participantData of participants) {
        try {
          const { userId: friendId, items } = participantData;

          // Check if user exists (can be friend or non-friend)
          const friend = await tx.user.findUnique({ where: { userId: friendId } });
          if (!friend) {
            results.failed.push({ userId: friendId, reason: "User not found" });
            continue;
          }

          // Check if already participant
          const existingParticipant = await tx.billParticipant.findFirst({
            where: { billId, userId: friendId },
          });

          if (existingParticipant) {
            results.failed.push({ userId: friendId, reason: "Already participant" });
            continue;
          }

          // Check if user is friend of host
          const isFriend = await tx.friend.findFirst({
            where: {
              OR: [
                { userId: bill.hostId, friendUserId: friendId },
                { userId: friendId, friendUserId: bill.hostId },
              ],
              status: "active",
            },
          });

          const participantType = isFriend ? "friend" : "guest";

          // Determine payment status
          const paymentStatus = (friendId === userId) ? "completed" : "pending";

          // Calculate total amount for this participant
          const totalAmount = items.reduce((sum, item) => sum + parseFloat(item.amount), 0);

          // Create participant
          const participant = await tx.billParticipant.create({
            data: {
              billId,
              userId: friendId,
              amountShare: totalAmount,
              paymentStatus,
            },
          });

          // Create item assignments
          if (items && items.length > 0) {
            await tx.itemAssignment.createMany({
              data: items.map(item => ({
                billId,
                itemId: item.itemId,
                participantId: participant.participantId,
                quantityAssigned: item.quantity,
                amountAssigned: parseFloat(item.amount),
              })),
            });
          }

          // Create notification for participant (different for friend vs guest)
          const notificationMessage = (friendId === userId)
            ? `Your payment for '${bill.billName}' has been marked as completed.`
            :isFriend 
            ? `${bill.host.name} assigned you items in '${bill.billName}' - Total: Rp ${totalAmount.toLocaleString()}`
            : `${bill.host.name} added you as guest to '${bill.billName}' - Total: Rp ${totalAmount.toLocaleString()}. Join to pay your share.`;

          await tx.notification.create({
            data: {
              userId: friendId,
              billId,
              type: "bill_assignment",
              title: isFriend ? "Bill Assignment" : "Guest Bill Assignment",
              message: notificationMessage,
            },
          });

          // Create activity log
          await tx.activityLog.create({
            data: {
              userId: friendId,
              billId,
              activityType: "bill_assigned",
              title: "Bill Assigned",
              description: `${bill.host.name} assigned you items in '${bill.billName}'`,
            },
          });

          results.added.push({ 
            userId: friendId, 
            name: friend.name, 
            totalAmount,
            paymentStatus,
            itemCount: items.length 
          });
        } catch (error) {
          results.failed.push({ userId: participantData.userId, reason: "Assignment failed" });
        }
      }
    });

    res.json({
      message: "Participants added and assigned",
      ...results,
    });
  } catch (error) {
    console.error("Add participants error:", error);
    res.status(500).json({ error: "Failed to add participants" });
  }
});

// 7.1. Add Participant by Username (Guest Support)
router.post("/:billId/add-participant-by-username", authenticateToken, async (req, res) => {
  try {
    const { billId } = req.params;
    const { username, items } = req.body; // { username: "someuser", items: [{ itemId, quantity, amount }] }
    const prisma = req.prisma;
    const userId = req.user.userId;

    // Verify bill ownership
    const bill = await prisma.bill.findFirst({
      where: { billId, hostId: userId },
      include: { host: true },
    });

    if (!bill) {
      return res.status(403).json({ error: "Only bill host can add participants" });
    }

    // Find user by username
    const targetUser = await prisma.user.findFirst({
      where: {
        auth: {
          username: { equals: username, mode: "insensitive" }
        }
      },
      include: {
        auth: {
          select: { username: true }
        }
      }
    });

    if (!targetUser) {
      return res.status(404).json({ 
        error: "User not found",
        message: `No user found with username '${username}'`
      });
    }

    // Check if already participant
    const existingParticipant = await prisma.billParticipant.findFirst({
      where: { billId, userId: targetUser.userId },
    });

    if (existingParticipant) {
      return res.status(400).json({ error: "User is already a participant" });
    }

    // Check if user is the host
    const isHost = targetUser.userId === userId;

    // Check if user is friend of host
    const isFriend = !isHost && await prisma.friend.findFirst({
      where: {
        OR: [
          { userId: bill.hostId, friendUserId: targetUser.userId },
          { userId: targetUser.userId, friendUserId: bill.hostId },
        ],
        status: "active",
      },
    });

    // Fetch prices of all items and calculate total amount
    const itemsWithPrice = [];
    for (const item of items) {
      const foundItem = await prisma.billItem.findFirst({
        where: { itemId: item.itemId, billId: billId },
        select: { price: true }
      });
      if (!foundItem) {
        return res.status(404).json({ error: `Item with ID ${item.itemId} not found in this bill.` });
      }
      itemsWithPrice.push({
        ...item,
        price: foundItem.price
      });
    }

    const totalAmount = itemsWithPrice.reduce((sum, item) => sum + parseFloat(item.price) * (item.quantity || 1), 0);

    const participantType = isHost ? "host" : (isFriend ? "friend" : "guest");

    // Determine payment status: if the target user is the host, their payment is completed.
    const paymentStatus = (targetUser.userId === userId) ? "completed" : "pending";

    const result = await prisma.$transaction(async (tx) => {
      // Create participant
      const participant = await tx.billParticipant.create({
        data: {
          billId,
          userId: targetUser.userId,
          amountShare: totalAmount,
          paymentStatus,
        },
      });

      // Create item assignments
      if (items && items.length > 0) {
        await tx.itemAssignment.createMany({
          data: itemsWithPrice.map(item => ({
            billId,
            itemId: item.itemId,
            participantId: participant.participantId,
            quantityAssigned: item.quantity,
            amountAssigned: parseFloat(item.price) * (item.quantity || 1),
          })),
        });
      }

      // Create notification
      let notificationMessage;
      let notificationTitle;
      if (targetUser.userId === userId) {
        // Special message for the host being added
        notificationMessage = `Your payment for '${bill.billName}' has been marked as completed.`;
        notificationTitle = "Payment Completed";
      } else if (isFriend) {
        notificationMessage = `${bill.host.name} assigned you items in '${bill.billName}' - Total: Rp ${totalAmount.toLocaleString()}`;
        notificationTitle = "Bill Assignment";
      } else {
        notificationMessage = `${bill.host.name} added you as guest to '${bill.billName}' - Total: Rp ${totalAmount.toLocaleString()}. Use bill code: ${bill.billCode}`;
        notificationTitle = "Guest Bill Assignment";
      }

      await tx.notification.create({
        data: {
          userId: targetUser.userId,
          billId,
          type: "bill_assignment",
          title: notificationTitle,
          message: notificationMessage,
        },
      });

      // Create activity log
      await tx.activityLog.create({
        data: {
          userId: targetUser.userId,
          billId,
          activityType: "bill_assigned",
          title: (targetUser.userId === userId) ? "Payment Completed" : (isFriend ? "Bill Assigned" : "Added as Guest"),
          description: `${bill.host.name} ${isFriend ? 'assigned you items' : 'added you as guest'} in '${bill.billName}'`,
        },
      });

      return { participant, participantType };
    });

    res.json({
      success: true,
      message: `User added as ${participantType}`,
      participant: {
        userId: targetUser.userId,
        username: targetUser.auth.username,
        name: targetUser.name,
        type: participantType,
        totalAmount,
        itemCount: items.length
      },
      billCode: bill.billCode
    });
  } catch (error) {
    console.error("Add participant by username error:", error);
    res.status(500).json({ error: "Failed to add participant" });
  }
});

// 7.3 Re-assign item based on ID
router.put("/:billId/participant/:participantId/assign-items", authenticateToken, async (req, res) => {
  try {
    const { billId, participantId } = req.params;
    const { items } = req.body; // [{ itemId, quantity }] - 'amount' is derived from DB
    const prisma = req.prisma;
    const userId = req.user.userId; // This is the host's userId

    // 1. Verify bill ownership. Only the host can re-assign items.
    const bill = await prisma.bill.findUnique({
      where: { billId },
      select: { hostId: true, billName: true }, // Select billName for notification
    });

    if (!bill) {
      return res.status(404).json({ error: "Bill not found" });
    }

    if (bill.hostId !== userId) {
      return res.status(403).json({ error: "Only the bill host can re-assign items for this bill" });
    }

    // 2. Verify the participant exists and belongs to this bill.
    const targetParticipant = await prisma.billParticipant.findUnique({
      where: { participantId },
      include: { user: { select: { userId: true, name: true, bniAccountNumber: true } } }, // Include user for response/notifications
    });

    if (!targetParticipant || targetParticipant.billId !== billId) {
      return res.status(404).json({ error: "Participant not found or does not belong to this bill" });
    }

    // 3. Fetch prices of all items and calculate total amount.
    const itemsWithPrice = [];
    let totalAmount = 0;
    if (items && items.length > 0) {
      for (const item of items) {
        // Ensure itemId exists and belongs to this bill
        const foundItem = await prisma.billItem.findFirst({
          where: { itemId: item.itemId, billId: billId },
          select: { price: true, itemName: true } // Select itemName for clearer error messages
        });
        if (!foundItem) {
          return res.status(404).json({ error: `Item with ID ${item.itemId} not found in this bill.` });
        }
        const itemCalculatedAmount = parseFloat(foundItem.price) * (item.quantity || 1);
        itemsWithPrice.push({
          ...item,
          price: foundItem.price,
          calculatedAmount: itemCalculatedAmount // Store calculated amount for assignment creation
        });
        totalAmount += itemCalculatedAmount;
      }
    }

    // 4. Determine payment status: if the target participant is the host, their payment is completed.
    const isHostParticipant = targetParticipant.userId === userId;
    const paymentStatus = isHostParticipant ? "completed" : "pending";

    // 5. Perform all updates in a single, atomic transaction.
    await prisma.$transaction(async (tx) => {
      // Delete existing item assignments for this participant on this bill.
      await tx.itemAssignment.deleteMany({
        where: { participantId: targetParticipant.participantId },
      });

      // Create new item assignments if items are provided.
      if (itemsWithPrice.length > 0) {
        await tx.itemAssignment.createMany({
          data: itemsWithPrice.map(item => ({
            billId,
            itemId: item.itemId,
            participantId: targetParticipant.participantId,
            quantityAssigned: item.quantity,
            amountAssigned: item.calculatedAmount, // Use the pre-calculated amount
          })),
        });
      }

      // Update the participant's total amount share and payment status.
      await tx.billParticipant.update({
        where: { participantId: targetParticipant.participantId },
        data: {
          amountShare: totalAmount,
          paymentStatus: paymentStatus, // Update status based on host check
        },
      });

      // 6. Create notification for the participant whose items were re-assigned.
      let notificationMessage;
      let notificationTitle;
      
      // Determine if the participant is a friend of the host (if not the host)
      const isFriend = !isHostParticipant && await tx.friend.findFirst({
        where: {
          OR: [
            { userId: bill.hostId, friendUserId: targetParticipant.userId },
            { userId: targetParticipant.userId, friendUserId: bill.hostId },
          ],
          status: "active",
        },
      });

      if (isHostParticipant) {
        notificationMessage = `Your payment for '${bill.billName}' has been updated and marked as completed. New share: Rp ${totalAmount.toLocaleString()}`;
        notificationTitle = "Payment Updated & Completed";
      } else if (isFriend) {
        notificationMessage = `${bill.hostId === userId ? 'You' : bill.host.name} re-assigned your items in '${bill.billName}' - New Total: Rp ${totalAmount.toLocaleString()}`;
        notificationTitle = "Bill Item Re-assignment";
      } else { // Guest
        notificationMessage = `${bill.hostId === userId ? 'You' : bill.host.name} re-assigned your guest items in '${bill.billName}' - New Total: Rp ${totalAmount.toLocaleString()}.`;
        notificationTitle = "Guest Bill Item Re-assignment";
      }

      await tx.notification.create({
        data: {
          userId: targetParticipant.userId,
          billId,
          type: "bill_assignment_update", // New type for re-assignment
          title: notificationTitle,
          message: notificationMessage,
        },
      });

      // 7. Create activity log for the host.
      await tx.activityLog.create({
        data: {
          userId, // Host's userId
          billId,
          activityType: "participant_reassigned_items",
          title: "Participant Items Re-assigned",
          description: `You re-assigned items to ${targetParticipant.user?.name || 'a participant'} in '${bill.billName}'.`,
        },
      });
    });

    // 8. Fetch the updated participant details to return in the response.
    const updatedParticipant = await prisma.billParticipant.findUnique({
      where: { participantId },
      include: {
        user: { select: { userId: true, name: true, bniAccountNumber: true } },
      },
    });

    res.status(200).json({
      success: true,
      message: "Participant items re-assigned successfully",
      participant: {
        participantId: updatedParticipant.participantId,
        userId: updatedParticipant.userId,
        name: updatedParticipant.user?.name || targetParticipant.tempName, // Use tempName if user not found
        account: updatedParticipant.user?.bniAccountNumber,
        amountShare: parseFloat(updatedParticipant.amountShare),
        paymentStatus: updatedParticipant.paymentStatus,
        itemCount: items ? items.length : 0,
      },
      totalAmountReassigned: totalAmount,
    });
  } catch (error) {
    console.error("Re-assign participant items error:", error);
    res.status(500).json({
      error: "Failed to re-assign participant items",
      details: error.message,
    });
  }
});

// 8. Invite Friends to Bill (Original)
router.post("/:billId/invite", authenticateToken, async (req, res) => {
  try {
    const { billId } = req.params;
    const { friendIds, message } = req.body;
    const prisma = req.prisma;
    const userId = req.user.userId;

    if (!friendIds || friendIds.length === 0) {
      return res.status(400).json({ error: "Friend IDs required" });
    }

    // Verify bill ownership
    const bill = await prisma.bill.findFirst({
      where: { billId, hostId: userId },
      include: { host: true },
    });

    if (!bill) {
      return res.status(403).json({ error: "Only bill host can invite friends" });
    }

    const results = { invited: [], failed: [] };

    for (const friendId of friendIds) {
      try {
        // Check if friend exists
        const friend = await prisma.user.findUnique({ where: { userId: friendId } });
        if (!friend) {
          results.failed.push({ userId: friendId, reason: "User not found" });
          continue;
        }

        // Check if already participant
        const existingParticipant = await prisma.billParticipant.findFirst({
          where: { billId, userId: friendId },
        });

        if (existingParticipant) {
          results.failed.push({ userId: friendId, reason: "Already participant" });
          continue;
        }

        // Create notification
        await prisma.notification.create({
          data: {
            userId: friendId,
            billId,
            type: "bill_invitation",
            title: "Bill Invitation",
            message: message || `${bill.host.name} invited you to split '${bill.billName}'`,
          },
        });

        results.invited.push({ userId: friendId, name: friend.name });
      } catch (error) {
        results.failed.push({ userId: friendId, reason: "Invitation failed" });
      }
    }

    res.json({
      message: "Invitations sent",
      ...results,
      inviteLink: `https://splitr.app/join/${bill.billCode}`,
    });
  } catch (error) {
    console.error("Invite friends error:", error);
    res.status(500).json({ error: "Failed to send invitations" });
  }
});

// 10. Get Item Assignments
router.get("/:billId/assignments", authenticateToken, async (req, res) => {
  try {
    const { billId } = req.params;
    const prisma = req.prisma;
    const userId = req.user.userId;

    // Check if user is participant or host
    const bill = await prisma.bill.findFirst({
      where: {
        billId,
        OR: [
          { hostId: userId },
          { billParticipants: { some: { userId } } },
        ],
      },
      include: {
        billItems: {
          include: {
            itemAssignments: {
              include: {
                participant: {
                  include: {
                    user: {
                      select: { name: true },
                    },
                  },
                },
              },
            },
          },
        },
        billParticipants: {
          include: {
            user: {
              select: { userId: true, name: true },
            },
          },
        },
      },
    });

    if (!bill) {
      return res.status(404).json({ error: "Bill not found" });
    }

    const userParticipant = bill.billParticipants.find(p => p.userId === userId);
    const userAssignments = bill.billItems.flatMap(item => 
      item.itemAssignments.filter(assignment => 
        assignment.participant.userId === userId
      ).map(assignment => ({
        itemName: item.itemName,
        quantity: assignment.quantityAssigned,
        amount: assignment.amountAssigned,
      }))
    );

    res.json({
      billId: bill.billId,
      billName: bill.billName,
      totalAmount: bill.totalAmount,
      yourShare: userParticipant?.amountShare || 0,
      yourItems: userAssignments,
      allItems: bill.billItems.map(item => ({
        itemId: item.itemId,
        itemName: item.itemName,
        price: item.price,
        quantity: item.quantity,
        assignments: item.itemAssignments.map(assignment => ({
          participantName: assignment.participant.user?.name || assignment.participant.tempName,
          quantity: assignment.quantityAssigned,
          amount: assignment.amountAssigned,
        })),
      })),
      participants: bill.billParticipants.map(p => ({
        participantId: p.participantId,
        name: p.user?.name || p.tempName,
        amountShare: p.amountShare,
        paymentStatus: p.paymentStatus,
      })),
    });
  } catch (error) {
    console.error("Get assignments error:", error);
    res.status(500).json({ error: "Failed to get assignments" });
  }
});

// Join Bill by Username (Check Assignment)
router.post("/join-by-username", authenticateToken, async (req, res) => {
  try {
    const { billCode, username } = req.body;
    const prisma = req.prisma;
    const userId = req.user.userId;

    if (!billCode || !username) {
      return res.status(400).json({ error: "Bill code and username required" });
    }

    // Verify user's username matches
    const userAuth = await prisma.userAuth.findUnique({
      where: { userId },
      select: { username: true },
    });

    if (userAuth.username !== username) {
      return res.status(403).json({ 
        error: "Username mismatch", 
        message: "You can only join with your own username" 
      });
    }

    const bill = await prisma.bill.findUnique({
      where: { billCode },
      include: {
        billItems: true,
        host: true,
        billParticipants: true,
        billInvites: true,
      },
    });

    if (!bill) {
      return res.status(404).json({ error: "Bill not found" });
    }

    if (bill.status !== "active") {
      return res.status(400).json({ error: "Bill is no longer active" });
    }

    // Check if already participant
    const existingParticipant = bill.billParticipants.find(p => p.userId === userId);
    if (existingParticipant) {
      return res.status(400).json({ error: "Already joined this bill" });
    }

    // Check if user is assigned to this bill (has notification)
    const isAssigned = await prisma.notification.findFirst({
      where: {
        userId,
        billId: bill.billId,
        type: "bill_assignment",
      },
    });

    if (!isAssigned) {
      return res.status(403).json({ 
        error: "Not assigned to this bill", 
        message: "You must be assigned items in this bill to join" 
      });
    }

    // Get current user info
    const user = await prisma.user.findUnique({
      where: { userId },
      select: { name: true },
    });

    const result = await prisma.$transaction(async (tx) => {
      // User is already in billParticipants from assignment, just update status
      const participant = await tx.billParticipant.findFirst({
        where: { billId: bill.billId, userId },
      });

      if (!participant) {
        return res.status(404).json({ error: "Participant record not found" });
      }

      // Create activity logs
      await tx.activityLog.createMany({
        data: [
          {
            userId: bill.hostId,
            billId: bill.billId,
            activityType: "participant_joined",
            title: "Assigned User Joined",
            description: `${user.name} joined your bill '${bill.billName}' after assignment`,
          },
          {
            userId,
            billId: bill.billId,
            activityType: "bill_joined",
            title: "Joined Assigned Bill",
            description: `You joined '${bill.billName}' where you were assigned items`,
          },
        ],
      });

      // Create notification for host
      await tx.notification.create({
        data: {
          userId: bill.hostId,
          billId: bill.billId,
          type: "participant_joined",
          title: "Assigned User Joined",
          message: `${user.name} joined your bill '${bill.billName}' and can now pay their assigned items`,
        },
      });

      return { participant };
    });

    res.json({
      message: "Successfully joined assigned bill",
      billId: bill.billId,
      billName: bill.billName,
      totalAmount: parseFloat(bill.totalAmount),
      yourShare: parseFloat(result.participant.amountShare),
      host: {
        name: bill.host.name,
        account: bill.host.bniAccountNumber,
      },
      items: bill.billItems,
    });
  } catch (error) {
    console.error("Join bill by username error:", error);
    res.status(500).json({ error: "Failed to join bill" });
  }
});

// Join Bill by ID (More Secure)
router.post("/join-by-id", authenticateToken, async (req, res) => {
  try {
    const { billId } = req.body;
    const prisma = req.prisma;
    const userId = req.user.userId;

    if (!billId) {
      return res.status(400).json({ error: "Bill ID required" });
    }

    const bill = await prisma.bill.findUnique({
      where: { billId },
      include: {
        billItems: true,
        host: true,
        billParticipants: true,
        billInvites: true,
      },
    });

    if (!bill) {
      return res.status(404).json({ error: "Bill not found" });
    }

    if (bill.status !== "active") {
      return res.status(400).json({ error: "Bill is no longer active" });
    }

    // Check if already participant
    const existingParticipant = bill.billParticipants.find(p => p.userId === userId);
    if (existingParticipant) {
      return res.status(400).json({ error: "Already joined this bill" });
    }

    // Strict Security Check: Must be explicitly invited or assigned
    const isInvited = await prisma.notification.findFirst({
      where: {
        userId,
        billId: bill.billId,
        type: { in: ["bill_invitation", "bill_assignment"] },
      },
    });

    if (!isInvited) {
      return res.status(403).json({ 
        error: "Access denied", 
        message: "You must be explicitly invited to join this bill" 
      });
    }

    // Get current user info
    const user = await prisma.user.findUnique({
      where: { userId },
      select: { name: true },
    });

    const result = await prisma.$transaction(async (tx) => {
      // Add as participant
      const participant = await tx.billParticipant.create({
        data: {
          billId: bill.billId,
          userId,
          amountShare: 0, // Will be calculated or assigned by host
          paymentStatus: "pending",
        },
      });

      // Create activity logs
      await tx.activityLog.createMany({
        data: [
          {
            userId: bill.hostId,
            billId: bill.billId,
            activityType: "participant_joined",
            title: "New Participant",
            description: `${user.name} joined your bill '${bill.billName}'`,
          },
          {
            userId,
            billId: bill.billId,
            activityType: "bill_joined",
            title: "Joined Bill",
            description: `You joined '${bill.billName}' hosted by ${bill.host.name}`,
          },
        ],
      });

      // Create notification for host
      await tx.notification.create({
        data: {
          userId: bill.hostId,
          billId: bill.billId,
          type: "participant_joined",
          title: "New Participant",
          message: `${user.name} joined your bill '${bill.billName}'`,
        },
      });

      return { participant };
    });

    res.json({
      message: "Successfully joined bill",
      billId: bill.billId,
      billName: bill.billName,
      totalAmount: parseFloat(bill.totalAmount),
      host: {
        name: bill.host.name,
        account: bill.host.bniAccountNumber,
      },
      items: bill.billItems,
    });
  } catch (error) {
    console.error("Join bill by ID error:", error);
    res.status(500).json({ error: "Failed to join bill" });
  }
});

// 11. Get User Bills
router.get("/", authenticateToken, async (req, res) => {
  try {
    const prisma = req.prisma;
    const userId = req.user.userId;
    const { type = "all" } = req.query;

    let whereCondition;
    if (type === "assigned") {
      whereCondition = {
        AND: [
          { hostId: { not: userId } },
          { billParticipants: { some: { userId } } }
        ]
      };
    } else if (type === "hosted") {
      whereCondition = { hostId: userId };
    } else {
      whereCondition = {
        OR: [
          { hostId: userId },
          { billParticipants: { some: { userId } } },
        ],
      };
    }

    const bills = await prisma.bill.findMany({
      where: whereCondition,
      include: {
        host: true,
        billParticipants: {
          where: { userId },
        },
        category: true,
      },
      orderBy: { createdAt: "desc" },
    });

    res.json({
      bills: bills.map(bill => {
        const participant = bill.billParticipants[0];
        const isHost = bill.hostId === userId;
        
        const now = new Date();
        const deadline24h = new Date(bill.createdAt.getTime() + 24 * 60 * 60 * 1000);
        const maxPaymentDate = new Date(bill.maxPaymentDate);
        const paymentDeadline = bill.allowScheduledPayment ? maxPaymentDate : deadline24h;
        const isExpired = now > paymentDeadline;
        
        return {
          billId: bill.billId,
          billCode: bill.billCode,
          billName: bill.billName,
          totalAmount: parseFloat(bill.totalAmount),
          status: bill.status,
          category: bill.category?.categoryName,
          isHost,
          hostName: bill.host.name,
          hostAccount: isHost ? null : bill.host.bniAccountNumber,
          yourShare: participant ? parseFloat(participant.amountShare) : 0,
          paymentStatus: participant?.paymentStatus || "not_participant",
          paymentDeadline,
          isExpired,
          canSchedule: bill.allowScheduledPayment,
          createdAt: bill.createdAt,
        };
      }),
    });
  } catch (error) {
    console.error("Get bills error:", error);
    res.status(500).json({ error: "Failed to get bills" });
  }
});



// 12. Edit bill
router.put("/:billId", authenticateToken, async (req, res) => {
  try {
    const { billId } = req.params;
    const {
      billName,
      categoryId,
      groupId,
      totalAmount,
      items, // [{ itemName, price, quantity, category, isVerified }]
      receiptImageUrl,
      maxPaymentDate,
      allowScheduledPayment,
      splitMethod,
      currency
    } = req.body;
    const prisma = req.prisma;
    const userId = req.user.userId;

    // 1. Verify bill ownership. Only the host can update a bill.
    const bill = await prisma.bill.findUnique({
      where: { billId },
      select: { hostId: true },
    });

    if (!bill) {
      return res.status(404).json({ error: "Bill not found" });
    }

    if (bill.hostId !== userId) {
      return res.status(403).json({ error: "Only the bill host can update this bill" });
    }
    
    // 2. Perform all updates in an atomic transaction to ensure data consistency.
    await prisma.$transaction(async (tx) => {
      // First, delete all dependent records for a clean update.
      await tx.itemAssignment.deleteMany({
        where: { billId },
      });
      await tx.billItem.deleteMany({
        where: { billId },
      });
      
      // Update the main bill record.
      const updateBillData = {};
      if (billName !== undefined) updateBillData.billName = billName;
      if (categoryId !== undefined) updateBillData.categoryId = categoryId;
      if (groupId !== undefined) updateBillData.groupId = groupId;
      if (receiptImageUrl !== undefined) updateBillData.receiptImageUrl = receiptImageUrl;
      if (maxPaymentDate !== undefined) updateBillData.maxPaymentDate = maxPaymentDate ? new Date(maxPaymentDate) : null;
      if (allowScheduledPayment !== undefined) updateBillData.allowScheduledPayment = allowScheduledPayment;
      if (splitMethod !== undefined) updateBillData.splitMethod = splitMethod;
      if (currency !== undefined) updateBillData.currency = currency;
      
      // Calculate total amount from the new item list.
      const newTotalAmount = items.reduce((sum, item) => sum + parseFloat(item.price) * (item.quantity || 1), 0);
      updateBillData.totalAmount = newTotalAmount;

      await tx.bill.update({
        where: { billId },
        data: updateBillData,
      });

      // Recreate all bill items from the new input.
      if (items && items.length > 0) {
        await tx.billItem.createMany({
          data: items.map(item => ({
            billId,
            itemName: item.itemName,
            price: parseFloat(item.price),
            quantity: item.quantity || 1,
            category: item.category || "food_item",
            ocrConfidence: item.ocrConfidence || null,
            isVerified: item.isVerified || true,
          })),
        });
      }
      
      // OPTIONAL: Update a participant's amount share if needed based on new items.
      // This is not in the request but may be necessary for logical consistency.
      // E.g., if split method is "equal" and new items change the total.
      // This part would be custom to your application logic.
    });

    // 3. Fetch the completely updated bill to return in the response.
    const completeBill = await prisma.bill.findUnique({
      where: { billId },
      include: {
        billItems: true,
        host: true,
        group: true,
        category: true,
      },
    });

    if (!completeBill) {
        return res.status(404).json({ error: "Bill not found after update" });
    }

    res.status(200).json({
      success: true,
      message: "Bill updated successfully",
      bill: completeBill,
    });

  } catch (error) {
    console.error("Update bill error:", error);
    res.status(500).json({
      error: "Failed to update bill",
      details: error.message,
    });
  }
});

// 12. Delete Bills
router.delete("/:billId", authenticateToken, async (req, res) => {
  try {
    const { billId } = req.params;
    const prisma = req.prisma;
    const userId = req.user.userId;

    // 1. Verify bill ownership first. Only the host can delete a bill.
    const bill = await prisma.bill.findUnique({
      where: { billId },
      select: { hostId: true },
    });

    if (!bill) {
      return res.status(404).json({ error: "Bill not found" });
    }

    if (bill.hostId !== userId) {
      return res.status(403).json({ error: "Only the bill host can delete this bill" });
    }

    // 2. Use a transaction to ensure all related data is deleted atomically.
    // If one deletion fails, all of them will be rolled back.
    await prisma.$transaction(async (tx) => {
      // Delete Bill invites
      await tx.billInvite.deleteMany({
        where: { billId },
      });

      // Delete item assignments
      await tx.itemAssignment.deleteMany({
        where: { billId },
      });

      // Delete bill items
      await tx.billItem.deleteMany({
        where: { billId },
      });
      
      // Delete bill participants
      await tx.billParticipant.deleteMany({
        where: { billId },
      });

      // Delete activity logs related to the bill
      await tx.activityLog.deleteMany({
        where: { billId },
      });

      // Delete the main bill record
      await tx.bill.delete({
        where: { billId },
      });
    });

    res.status(200).json({
      success: true,
      message: "Bill and all related data deleted successfully",
      billId: billId,
    });
  } catch (error) {
    console.error("Delete bill error:", error);
    res.status(500).json({
      error: "Failed to delete bill",
      details: error.message,
    });
  }
});

// 14. Delete bill participant
router.delete("/:billId/participant/:participantId", authenticateToken, async (req, res) => {
  try {
    const { billId, participantId } = req.params;
    const prisma = req.prisma;
    const userId = req.user.userId;

    // 1. Verify bill ownership. Only the host can remove participants.
    const bill = await prisma.bill.findFirst({
      where: { billId, hostId: userId },
      select: { billId: true },
    });

    if (!bill) {
      return res.status(403).json({ error: "Only the bill host can remove participants" });
    }

    // 2. Find the participant to ensure they exist and belong to the specified bill.
    const participant = await prisma.billParticipant.findUnique({
      where: { participantId },
    });

    if (!participant || participant.billId !== billId) {
      return res.status(404).json({ error: "Participant not found or does not belong to this bill" });
    }

    // 3. Use a transaction to delete the participant and their item assignments.
    // It's important to delete assignments first due to foreign key constraints.
    await prisma.$transaction(async (tx) => {
      // Delete item assignments linked to the participant
      await tx.itemAssignment.deleteMany({
        where: { participantId },
      });

      // Delete the bill participant record
      await tx.billParticipant.delete({
        where: { participantId },
      });
      
      // OPTIONAL: Log the activity
      await tx.activityLog.create({
        data: {
          userId,
          billId,
          activityType: "participant_removed",
          title: "Participant Removed",
          description: `You removed a participant from the bill.`,
        },
      });
    });

    res.status(200).json({
      success: true,
      message: "Participant removed successfully",
      participantId,
    });
  } catch (error) {
    console.error("Delete participant error:", error);
    res.status(500).json({
      error: "Failed to remove participant",
      details: error.message,
    });
  }
});

module.exports = router;<|MERGE_RESOLUTION|>--- conflicted
+++ resolved
@@ -806,9 +806,6 @@
   }
 });
 
-<<<<<<< HEAD
-// 6. Get Bill Details
-=======
 // 4.1 Get My Assigned Bills (Participant POV) - MUST BE BEFORE /:billId
 router.get("/assigned", authenticateToken, async (req, res) => {
   try {
@@ -905,7 +902,6 @@
 });
 
 // 5. Get Bill Details
->>>>>>> c48786ee
 router.get("/:billId", authenticateToken, async (req, res) => {
   try {
     const { billId } = req.params;
