// 404 Not Found Handler
const notFoundHandler = (req, res) => {
  res.status(404).json({
    success: false,
    error: "NOT_FOUND",
    message: "The requested resource was not found",
    timestamp: new Date().toISOString(),
    path: req.originalUrl,
  });
};

// Error Categories & Status Code Mapping
const getErrorResponse = (err) => {
  // Validate err parameter
  if (!err) {
    return {
      status: 500,
      errorCode: "INTERNAL_SERVER_ERROR",
<<<<<<< HEAD
      message: "Something went wrong"
=======
      message: "Something went wrong",
>>>>>>> 52949e36
    };
  }

  // Default 500 error
  let status = 500;
  let errorCode = "INTERNAL_SERVER_ERROR";
  let message = "Something went wrong";

  // Map specific errors to status codes
  switch (err.name) {
    case "ValidationError":
      status = 400;
      errorCode = "VALIDATION_ERROR";
      message = err.message;
      break;
    case "UnauthorizedError":
      status = 401;
      errorCode = "UNAUTHORIZED";
      message = "Authentication required";
      break;
    case "ForbiddenError":
      status = 403;
      errorCode = "FORBIDDEN";
      message = "Insufficient permissions";
      break;
    case "NotFoundError":
      status = 404;
      errorCode = "NOT_FOUND";
      message = err.message;
      break;
    case "ConflictError":
      status = 409;
      errorCode = "CONFLICT";
      message = err.message;
      break;
    case "UnprocessableEntityError":
      status = 422;
      errorCode = "UNPROCESSABLE_ENTITY";
      message = err.message;
      break;
    case "BadRequestError":
      status = 400;
      errorCode = "BAD_REQUEST";
      message = err.message;
      break;
    case "TimeoutError":
      status = 408;
      errorCode = "REQUEST_TIMEOUT";
      message = "Request timeout";
      break;
    case "PayloadTooLargeError":
      status = 413;
      errorCode = "PAYLOAD_TOO_LARGE";
      message = "File or request too large";
      break;
    case "TooManyRequestsError":
      status = 429;
      errorCode = "TOO_MANY_REQUESTS";
      message = "Rate limit exceeded";
      break;
    case "ServiceUnavailableError":
      status = 503;
      errorCode = "SERVICE_UNAVAILABLE";
      message = "Service temporarily unavailable";
      break;
    case "DatabaseError":
      status = 500;
      errorCode = "DATABASE_ERROR";
      message = "Database operation failed";
      break;
    case "ExternalServiceError":
      status = 502;
      errorCode = "EXTERNAL_SERVICE_ERROR";
      message = "External service error";
      break;
    case "InsufficientFundsError":
      status = 402;
      errorCode = "INSUFFICIENT_FUNDS";
      message = "Insufficient funds for transaction";
      break;
    case "PaymentFailedError":
      status = 402;
      errorCode = "PAYMENT_FAILED";
      message = "Payment processing failed";
      break;
    case "InvalidAccountError":
      status = 400;
      errorCode = "INVALID_ACCOUNT";
      message = "Invalid account information";
      break;
    case "TransactionLimitError":
      status = 429;
      errorCode = "TRANSACTION_LIMIT_EXCEEDED";
      message = "Transaction limit exceeded";
      break;
    case "ExpiredTokenError":
      status = 401;
      errorCode = "TOKEN_EXPIRED";
      message = "Authentication token has expired";
      break;
    case "MaintenanceError":
      status = 503;
      errorCode = "MAINTENANCE_MODE";
      message = "System is under maintenance";
      break;
    default:
      // Use existing status if provided
      status = err.status || 500;
      errorCode = err.code || "INTERNAL_SERVER_ERROR";
      message = err.message || "Something went wrong";
  }

  return { status, errorCode, message };
};

// Error handling middleware
const errorHandler = (err, req, res, next) => {
  // Sanitize error for logging to prevent log injection
  const sanitizedError = {
<<<<<<< HEAD
    name: err?.name || 'Unknown',
    message: err?.message?.replace(/[\r\n\t]/g, ' ') || 'No message',
    stack: err?.stack?.replace(/[\r\n\t]/g, ' ') || 'No stack'
  };
  console.error("Error:", sanitizedError);
  
=======
    name: err?.name || "Unknown",
    message: err?.message?.replace(/[\r\n\t]/g, " ") || "No message",
    stack: err?.stack?.replace(/[\r\n\t]/g, " ") || "No stack",
  };
  console.error("Error:", sanitizedError);

>>>>>>> 52949e36
  const { status, errorCode, message } = getErrorResponse(err);
  const isDev = process.env.NODE_ENV === "development";

  res.status(status).json({
    success: false,
    error: errorCode,
    message: isDev ? message : status >= 500 ? "Something went wrong" : message,
    timestamp: new Date().toISOString(),
    path: req.originalUrl,
    ...(isDev && { stack: err.stack }),
  });
};

// Custom Error Classes
class NotFoundError extends Error {
  constructor(message) {
    super(message);
    this.name = 'NotFoundError';
  }
}

class BadRequestError extends Error {
  constructor(message) {
    super(message);
    this.name = 'BadRequestError';
  }
}

class ValidationError extends Error {
  constructor(message) {
    super(message);
    this.name = 'ValidationError';
  }
}

class DatabaseError extends Error {
  constructor(message) {
    super(message);
    this.name = 'DatabaseError';
  }
}

module.exports = {
  notFoundHandler,
  errorHandler,
  NotFoundError,
  BadRequestError,
  ValidationError,
  DatabaseError,
};<|MERGE_RESOLUTION|>--- conflicted
+++ resolved
@@ -16,11 +16,7 @@
     return {
       status: 500,
       errorCode: "INTERNAL_SERVER_ERROR",
-<<<<<<< HEAD
       message: "Something went wrong"
-=======
-      message: "Something went wrong",
->>>>>>> 52949e36
     };
   }
 
@@ -140,21 +136,12 @@
 const errorHandler = (err, req, res, next) => {
   // Sanitize error for logging to prevent log injection
   const sanitizedError = {
-<<<<<<< HEAD
     name: err?.name || 'Unknown',
     message: err?.message?.replace(/[\r\n\t]/g, ' ') || 'No message',
     stack: err?.stack?.replace(/[\r\n\t]/g, ' ') || 'No stack'
   };
   console.error("Error:", sanitizedError);
   
-=======
-    name: err?.name || "Unknown",
-    message: err?.message?.replace(/[\r\n\t]/g, " ") || "No message",
-    stack: err?.stack?.replace(/[\r\n\t]/g, " ") || "No stack",
-  };
-  console.error("Error:", sanitizedError);
-
->>>>>>> 52949e36
   const { status, errorCode, message } = getErrorResponse(err);
   const isDev = process.env.NODE_ENV === "development";
 
